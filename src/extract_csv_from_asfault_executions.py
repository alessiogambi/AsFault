--- conflicted
+++ resolved
@@ -70,13 +70,8 @@
     return inputJSON
 
 
-<<<<<<< HEAD
 def do_timing_analysis(output_file, experiment_log_file):
     log_analyzer = LogAnalyzer(GENERATION_LIMIT=15, POPULATION_SIZE=15)
-=======
-def do_timing_analysis(output_file, experiment_log_file, POPULATION_SIZE=25):
-    log_analyzer = LogAnalyzer(GENERATION_LIMIT=40, POPULATION_SIZE=POPULATION_SIZE)
->>>>>>> e4cd4ae5
     populations = log_analyzer.process_log(experiment_log_file)
 
     print(">> Running Timing Analysis")
@@ -99,13 +94,8 @@
 
 
 
-<<<<<<< HEAD
 def do_fitness_obe_analysis(output_file, experiment_log_file):
     log_analyzer = LogAnalyzer(GENERATION_LIMIT=15, POPULATION_SIZE=15)
-=======
-def do_fitness_obe_analysis(output_file, experiment_log_file, POPULATION_SIZE=25):
-    log_analyzer = LogAnalyzer(GENERATION_LIMIT=40, POPULATION_SIZE=POPULATION_SIZE)
->>>>>>> e4cd4ae5
     populations = log_analyzer.process_log(experiment_log_file)
 
     print(">> Running fitness obe analysis")
@@ -150,13 +140,8 @@
         csvFile.close()
 
 
-<<<<<<< HEAD
 def do_tests_analysis(output_file, experiment_log_file):
     log_analyzer = LogAnalyzer(GENERATION_LIMIT=15, POPULATION_SIZE=15)
-=======
-def do_tests_analysis(output_file, experiment_log_file, POPULATION_SIZE=25):
-    log_analyzer = LogAnalyzer(GENERATION_LIMIT=40, POPULATION_SIZE=POPULATION_SIZE)
->>>>>>> e4cd4ae5
     populations = log_analyzer.process_log(experiment_log_file)
 
     print(">> Running Tests Analysis")
