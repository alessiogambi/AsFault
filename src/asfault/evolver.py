--- conflicted
+++ resolved
@@ -1,760 +1,756 @@
-import datetime
-import logging as l
-import random
-import sys
-
-from time import time, sleep
-
-from shapely.geometry import box
-
-from asfault import crossovers
-from asfault import mutations
-from asfault.config import *
-from asfault.beamer import TestRunner, RESULT_SUCCESS, REASON_OFF_TRACK, REASON_TIMED_OUT, REASON_GOAL_REACHED, generate_test_prefab
-from asfault.generator import RoadGenerator, generate_networks
-from asfault.tests import *
-from asfault.plotter import *
-from asfault.network import SEG_FACTORIES
-
-UNIQUE_THRESHOLD = 0.1
-
-def plot_test(plot_file, test):
-    title = 'Test: {}'.format(test.test_id)
-    plotter = StandaloneTestPlotter(title, test.network.bounds)
-    plotter.plot_test(test)
-    save_plot(plot_file, dpi=c.pt.dpi_final)
-
-def plot_network(plot_file, network):
-    title = 'debug'
-    plotter = StandaloneTestPlotter(title, network.bounds)
-    plotter.plot_network(network)
-    save_plot(plot_file, dpi=c.pt.dpi_final)
-
-def get_lines_angle(linea, lineb):
-    acoords = linea.coords
-    bcoords = lineb.coords
-    adir = (acoords[-1][0] - acoords[0][0], acoords[-1][1], acoords[0][1])
-    bdir = (bcoords[-1][0] - bcoords[0][0], bcoords[-1][1], bcoords[0][1])
-    xdiff = adir[0] - bdir[0]
-    ydiff = adir[1] - bdir[1]
-    angle = math.degrees(math.atan2(ydiff, xdiff))
-    angle = math.fabs(angle)
-    return angle
-
-
-def score_path_polyline(path_line):
-    coords = path_line.coords
-    if len(coords) < 3:
-        return 0.01
-
-    sum = 0.01
-    last_coord = coords[0]
-    for coord, next_coord in zip(coords[1:], coords[2:]):
-        beg = LineString([last_coord, coord])
-        end = LineString([coord, next_coord])
-        angle = get_lines_angle(beg, end)
-        length = beg.length + end.length
-        sum += angle
-        sum += length
-
-    sum = float(sum)
-    sum /= 10000.0
-
-    return sum
-
-
-class PathEstimator:
-    def score_path(self, polyline):
-        raise NotImplementedError()
-
-
-class RandomPathEstimator:
-    def __init__(self, rng):
-        self.rng = rng
-
-    def score_path(self, path, polyline):
-        return self.rng.uniform(0, 10)
-
-
-class TurnAndLengthEstimator:
-    def score_path(self, path, polyline):
-        return score_path_polyline(polyline)
-
-class LengthEstimator:
-    def score_path(self, path, polyline):
-        return len(path)
-
-
-class TestSuiteEvaluation:
-    RESULT_TIMEOUT = 'timeout'
-    RESULT_SUCCESS = 'success'
-
-    def __init__(self, result, score, oob, timeouts, coverage, total_coverage, duration):
-        self.result = result
-        self.score = score
-        self.oob = oob
-        self.timeouts = timeouts
-        self.coverage = coverage
-        self.total_coverage = total_coverage
-        self.duration = duration
-
-
-class SuiteEvaluator:
-    def evaluate_suite(self, suite):
-        eval_beg = datetime.datetime.now()
-        min = sys.maxsize
-        max = -1
-        sum = 0
-
-        oob = 0
-        timeouts = 0
-
-        for idx, test in enumerate(suite):
-            l.info('Evaluating test: {}/{}'.format(idx + 1, len(suite)))
-            score, reason = self.evaluate_test(test, suite)
-            test.score = score
-            test.reason = reason
-
-            if score < min:
-                min = score
-            if score > max:
-                max = score
-            sum += score
-
-            oob += test.execution.oobs
-
-            if test.reason == REASON_TIMED_OUT:
-                timeouts += 1
-
-        eval_end = datetime.datetime.now()
-        eval_dur = (eval_end - eval_beg).seconds
-
-        coverage = RoadTest.get_suite_coverage(suite, 2)
-        total_coverage = RoadTest.get_suite_total_coverage(suite, 2)
-
-        ret = TestSuiteEvaluation(TestSuiteEvaluation.RESULT_SUCCESS, sum, oob, timeouts, coverage, total_coverage, eval_dur)
-        return ret
-
-    def evaluate_test(self, test, suite):
-        raise NotImplementedError()
-
-
-class StructureEvaluator(SuiteEvaluator):
-
-    def evaluate_test(self, test, suite):
-        l.info('Evaluating test: %s', str(test))
-        path_line = test.get_path_polyline()
-        return score_path_polyline(path_line) * len(test.network.nodes), RESULT_SUCCESS
-
-
-class BeamNGEvaluator(SuiteEvaluator):
-    def __init__(self,
-                 level_dir=ExecutionConfig.BEAMNG_DIR,
-                 host=ExecutionConfig.HOST,
-                 port=ExecutionConfig.PORT,
-                 plot=False):
-        self.level_dir = level_dir
-        self.host = host
-        self.port = port
-        self.plot = plot
-
-    def evaluate_test(self, test, suite):
-        if test.score:
-            return test.score
-
-        runner = TestRunner(test, self.level_dir, self.host, self.port, self.plot)
-        try:
-            execution = runner.run()
-        finally:
-            runner.close()
-        if execution.average_distance:
-            return execution.maximum_distance, execution.oobs
-        else:
-            return -1, -1
-
-class MockRunner:
-    def __init__(self, rng, test):
-        self.rng = rng
-        self.test = test
-
-    def run(self):
-        now = datetime.datetime.now()
-        return TestExecution(self.test, self.rng.random(), REASON_GOAL_REACHED, [], self.rng.randint(0, 5), now, now, minimum_distance=0, average_distance=0.5, maximum_distance=1.0)
-
-    def close(self):
-        pass
-
-def gen_mock_runner_factory(rng):
-    def factory(test):
-        runner = MockRunner(rng, test)
-        return runner
-    return factory
-
-class LaneDistanceEvaluator(SuiteEvaluator):
-    def evaluate_test(self, test, suite):
-        if test.execution.result == RESULT_SUCCESS:
-            fitness = test.execution.maximum_distance / c.ev.lane_width
-            fitness = min(fitness, 1.0)
-        else:
-            fitness = -1
-
-        return fitness, test.execution.reason
-
-class SegCountEvaluator(SuiteEvaluator):
-    def evaluate_test(self, test, suite):
-        return len(test.network.parentage.nodes()), RESULT_SUCCESS
-
-class UniquenessEvaluator(SuiteEvaluator):
-
-    def evaluate_test(self, test, suite):
-        ret = 0
-        for other in suite:
-            if other == test:
-                continue
-
-            testdist = test.distance(other)
-            ret += testdist
-        ret /= (len(suite) - 1)
-        return ret, RESULT_SUCCESS
-
-class UniqueLaneDistanceEvaluator(SuiteEvaluator):
-    def __init__(self):
-        self.lanedist = LaneDistanceEvaluator()
-        self.uniq = UniquenessEvaluator()
-
-    def evaluate_test(self, test, suite):
-        score_lanedist, reason = self.lanedist.evaluate_test(test, suite)
-        score_uniq, reason = self.uniq.evaluate_test(test, suite)
-        return score_uniq * score_lanedist, reason
-
-class RandomEvaluator(SuiteEvaluator):
-    def __init__(self, rng):
-        self.rng = rng
-
-    def evaluate_test(self, test, suite):
-        return self.rng.random(), test.execution.reason
-
-class MateSelector:
-    def select(self, suite, ignore=set()):
-        raise NotImplementedError()
-
-
-class RandomMateSelector(MateSelector):
-    def __init__(self, rng):
-        self.rng = rng
-
-    def select(self, suite, ignore=set()):
-        options = [resident for resident in suite if resident not in ignore]
-        return self.rng.sample(options, 1)[0]
-
-
-class TournamentSelector(MateSelector):
-    def __init__(self, rng, tourney_size):
-        self.rng = rng
-        self.tourney_size = tourney_size
-
-    def select(self, suite, ignore=set()):
-        suite = [test for test in suite if test not in ignore]
-        best = None
-        for i in range(self.tourney_size):
-            if suite:
-                idx = self.rng.randint(0, len(suite) - 1)
-                resident = suite.pop(idx)
-                l.info('Resident: %s', str(resident))
-                assert resident.score
-                if not best or resident.score > best.score:
-                    best = resident
-        return best
-
-class TestSuiteGenerator:
-
-    def __init__(self,
-                 rng=random.Random(),
-                 evaluator=StructureEvaluator(),
-                 selector=TournamentSelector(random.Random(), 3),
-                 estimator=TurnAndLengthEstimator(),
-                 runner_factory=None,
-                 sort_pop=True,
-                 plotter=None,
-                 **evopts):
-        self.rng = rng
-        self.evaluator = evaluator
-        self.selector = selector
-        self.estimator = estimator
-        self.runner_factory = runner_factory
-        self.sort_pop = sort_pop
-        self.plotter = plotter
-        self.evopts = evopts
-
-        size = c.ev.bounds
-        self.bounds = box(-size, -size, size, size)
-        self.max_pop = c.ev.pop_size
-
-        self.population = []
-
-        self.test_id = 1
-        self.step = 0
-
-        self.random_exp = False
-
-        self.merger = crossovers.PartialMerge(self.rng)
-        self.joiner = crossovers.Join(self.rng)
-
-        self.mutators = {}
-        self.init_mutators()
-        self.sg_idx = 0
-
-    def init_crossovers(self):
-        pass
-        # for m_count in range(1, 5):
-        #     for d_count in range(1, 5):
-        #         key = 'partial_crossover_{}x{}'.format(m_count, d_count)
-        #         self.crossovers[key] = crossovers.PartialMerge(self.rng, m_count=m_count, d_count=d_count)
-
-        #self.crossovers['partial_crossover_random'] = crossovers.PartialMerge(self.rng)
-        #self.crossovers['join'] = crossovers.Join(self.rng)
-
-    def init_mutators(self):
-        for key, factory in SEG_FACTORIES.items():
-            name = 'repl_' + key
-            self.mutators[name] = mutations.SegmentReplacingMutator(self.rng, name, key, factory)
-
-    def next_seed(self):
-        return self.rng.randint(0, 2 ** 32 - 1)
-
-    def next_test_id(self):
-        ret = self.test_id
-        self.test_id += 1
-        return ret
-
-    def run_test(self, test):
-        while True:
-            runner = self.runner_factory(test)
-            try:
-                execution = runner.run()
-                return execution
-            except Exception as e:
-                l.error('Error running test %s', test)
-                l.exception(e)
-                sleep(30.0)
-            finally:
-                runner.close()
-
-    def run_suite(self):
-        for test in self.population:
-            if not test.execution:
-                execution = self.run_test(test)
-                test.execution = execution
-
-    def spawn_test(self, bounds, seed):
-        network = generate_networks(bounds, [seed])[0]
-        test = self.test_from_network(network)
-        return test
-
-    def test_from_network(self, network):
-        start, goal, path = self.determine_start_goal_path(network)
-        l.debug('Got start, goal, and path for network.')
-        test = RoadTest(self.next_test_id(), network, start, goal)
-        if path:
-            l.debug('Setting path of new test: %s', test.test_id)
-            test.set_path(path)
-            l.debug('Set path of offspring.')
-        return test
-
-    def attempt_crosssover(self, mom, dad, crossover):
-        l.debug('Attempting to cross over: %s (%s) %s', mom, type(crossover), dad)
-        epsilon = 0.01
-        while True:
-            children, aux = crossover.apply(mom, dad)
-            if children:
-                consistent = []
-                for child in children:
-                    try:
-                        if child.complete_is_consistent():
-                            test = self.test_from_network(child)
-                            consistent.append(child)
-                        else:
-                            break
-                    except Exception as e:
-                        l.error('Exception while creating test from child: ')
-                        #l.exception(e)
-                        break
-
-                if consistent:
-                    return consistent, aux
-
-            failed = self.rng.random()
-            if failed < epsilon:
-                break
-
-            epsilon *= 1.05
-
-        return None, aux
-
-    def crossover(self, mom, dad):
-        choice = self.rng.random()
-        choices = [self.merger]
-        if c.ev.try_all_ops:
-            choices.append(self.joiner)
-        l.debug('Picking crossover %s < %s ?', choice, c.ev.join_probability)
-        if choice < c.ev.join_probability:
-            choices = [self.joiner]
-            if c.ev.try_all_ops:
-                choices.append(self.merger)
-
-        for choice in choices:
-            children, aux = choice.try_all(mom, dad, self)
-            l.info('Finished trying all crossovers')
-
-            #children, aux = self.attempt_crosssover(mom, dad, choice)
-            if not aux:
-                aux = {}
-            if children:
-                aux['type'] = choice
-                l.debug('Cross over was applicable.')
-                tests = []
-                for child in children:
-                    if child.complete_is_consistent():
-                        test = self.test_from_network(child)
-                        tests.append(test)
-                return tests, aux
-
-        l.debug('Cross over between %s x %s considered impossible.', mom, dad)
-        return None, {}
-
-    def roll_mutation(self, resident):
-        return self.rng.random() <= c.ev.mut_chance
-
-    def roll_introduction(self):
-        return self.rng.random() <= c.ev.intro_chance
-
-    def attempt_mutation(self, resident, mutator):
-        epsilon = 0.25
-        while True:
-            try:
-                mutated, aux = mutator.apply(resident)
-                if mutated and mutated.complete_is_consistent():
-                    test = self.test_from_network(mutated)
-                    return mutated, aux
-            except Exception as e:
-                l.error('Exception while creating test from child: ')
-                l.exception(e)
-            failed = self.rng.random()
-            if failed < epsilon:
-                break
-
-            epsilon *= 1.1
-
-        return None, {}
-
-    def mutate(self, resident):
-        mutators = [*self.mutators.values()]
-        self.rng.shuffle(mutators)
-        while mutators:
-            mutator = mutators.pop()
-            mutated, aux = self.attempt_mutation(resident, mutator)
-            if not aux:
-                aux = {}
-
-            aux['type'] = mutator
-            if mutated:
-                test = self.test_from_network(mutated)
-                l.info('Successfully applied mutation: %s', str(type(mutator)))
-                return test, aux
-
-        return None, {}
-
-    def determine_start_goal_path(self, network):
-        best_start, best_goal = None, None
-        best_path = None
-        best_score = -1
-
-        epsilon = 0.1
-        candidates = list(network.get_start_goal_candidates())
-        self.rng.shuffle(candidates)
-        candidate_idx = 0
-        sg_file = 'sg_{:08}.png'.format(self.sg_idx)
-        sg_file = os.path.join(c.rg.get_plots_path(), sg_file)
-        sg_json = 'sg_{:08}.json'.format(self.sg_idx)
-        sg_json = os.path.join(c.rg.get_plots_path(), sg_json)
-        #with open(sg_json, 'w') as out_file:
-            #out_file.write(json.dumps(NetworkLayout.to_dict(network), indent=4, sort_keys=True))
-        self.sg_idx += 1
-        #plot_network(sg_file, network)
-        if candidates:
-            for start, goal in candidates:
-                #l.info(sg_file)
-                l.info('Checking candidate: (%s, %s), %s/%s', start, goal, candidate_idx, len(candidates))
-                candidate_idx += 1
-                paths = network.all_paths(start, goal)
-                #paths = network.all_shortest_paths(start, goal)
-                start_coord, goal_coord = get_start_goal_coords(network, start, goal)
-                i = 0
-                done = 0.05
-                for path in paths:
-                    l.info('Path has length: %s', len(path))
-                    try:
-                        polyline = get_path_polyline(network, start_coord, goal_coord, path)
-                    except:
-                        break
-                    l.info('Got polyline.')
-                    score = self.estimator.score_path(path, polyline)
-                    l.info('Got score estimation: %s', score)
-                    if score > best_score:
-                        best_start = start
-                        best_goal = goal
-                        best_path = path
-                        best_score = score
-                    i += 1
-
-                    done = self.rng.random()
-                    if done < epsilon:
-                        break
-
-                    epsilon *= 1.25
-                if done < epsilon:
-                    break
-
-            best_start, best_goal = get_start_goal_coords(network, best_start,
-                                                          best_goal)
-
-            return best_start, best_goal, best_path
-
-        return None, None, None
-
-    def determine_path(self, test):
-        start_node = test.network.get_nodes_at(test.start)
-        goal_node = test.network.get_nodes_at(test.goal)
-        assert len(start_node) > 0
-        assert len(goal_node) > 0
-        start_node = start_node.pop()
-        goal_node = goal_node.pop()
-        return test.network.shortest_path(start_node, goal_node)
-
-    def generate_single_test(self):
-        network = generate_networks(self.bounds, [self.next_seed()])[0]
-        test = self.test_from_network(network)
-        return test
-
-    def generate_tests(self, amount):
-        ret = []
-        todo = []
-        generators = {}
-        for i in range(amount):
-            generator = RoadGenerator(self.bounds, self.next_seed())
-            test = RoadTest(self.next_test_id(), generator.network, None, None)
-            todo.append(test)
-            generators[test.test_id] = generator
-        yield ('init_generation', todo)
-        echo = todo
-        while todo:
-            todo_buf = []
-            for test in todo:
-                generator = generators[test.test_id]
-                result = generator.grow()
-                if result != RoadGenerator.done:
-                    todo_buf.append(test)
-                else:
-                    if test.network.complete_is_consistent():
-                        network = test.network
-                        test = self.test_from_network(network)
-                        ret.append(test)
-                    else:
-                        generator = RoadGenerator(self.bounds, self.next_seed())
-                        test = RoadTest(self.next_test_id(), generator.network, None, None)
-                        todo_buf.append(test)
-                        generators[test.test_id] = generator
-            yield ('update_generation', echo)
-            todo = todo_buf
-        yield ('finish_generation', ret)
-
-    def beg_evol_clock(self):
-        self.beg_evol = datetime.datetime.now()
-
-    def end_evol_clock(self):
-        assert self.beg_evol
-        ret = datetime.datetime.now() - self.beg_evol
-        self.beg_evol = None
-        return ret.seconds
-
-    def start_wall_time_clock(self):
-        self.wall_time = datetime.datetime.now()
-
-    def get_wall_time_clock(self):
-        assert self.wall_time
-        ret = datetime.datetime.now() - self.wall_time
-        return ret.seconds
-
-
-    def is_new(self, candidate):
-        for test in self.population:
-            distance = test.distance(candidate)
-            if distance < UNIQUE_THRESHOLD:
-                l.info('Candidate test %s is not considered unique enough. Too similar to existing test: %s ~= %s, %s',
-                       str(candidate), str(candidate), str(test), distance)
-                return False
-        return True
-
-        for test in self.population:
-            difference = candidate.get_path_difference(test)
-            if difference < UNIQUE_THRESHOLD:
-                l.info('Candidate test %s is not considered unique enough. Too similar to existing test: %s ~= %s, %s',
-                       str(candidate), str(candidate), str(test), difference)
-                return False
-        l.info('Candidate test %s is considered new.', str(candidate))
-        return True
-
-    def evolve_suite(self, generations, time_limit=-1):
-        # Start wall time clock to compute time limit
-        self.start_wall_time_clock()
-
-        # Initialise pop
-        l.debug('Starting evolution clock.')
-
-        if time_limit > 0:
-            l.debug('Evolution butget is %s seconds', str(time_limit))
-
-        self.beg_evol_clock()
-        l.info('Initialising test suite population.')
-        for state in self.generate_tests(self.max_pop - len(self.population)):
-            if state[0] == 'finish_generation':
-                self.population = state[1]
-            yield state
-        total_evol_time = self.end_evol_clock()
-        l.debug('Paused evolution clock at: %s', total_evol_time)
-
-        l.debug('Running initial evaluation of test suite.')
-        l.debug('Using evaluator: %s', str(type(self.evaluator)))
-        self.run_suite()
-        evaluation = self.evaluator.evaluate_suite(self.population)
-        total_eval_time = evaluation.duration
-        l.debug('Paused evaluation clock at: %s', total_eval_time)
-
-        # Also the first run counts
-        if time_limit > 0 and self.get_wall_time_clock() >= time_limit:
-            l.info("Enforcing time limit", time_limit,"after initial generation")
-            generations = 0
-
-        l.debug('Entering main evolution loop.')
-        for _ in range(generations):
-            #RoadTest.get_suite_seg_distribution(self.population, 2)
-            yield ('evaluated', (self.population, evaluation, total_evol_time, total_eval_time))
-            l.info('Test evolution step: %s', self.step)
-            l.debug('Starting evolution clock.')
-            self.beg_evol_clock()
-            l.debug('Sorting population by score.')
-            self.population = sorted(self.population, key=lambda x: x.score)
-            if len(self.population) > self.max_pop:
-                self.population = self.population[len(self.population) - self.max_pop:]
-                #l.debug('Randomly shuffling population.')
-                #self.rng.shuffle(self.population)
-            #evaluation = self.evaluator.evaluate_suite(self.population)
-            yield ('looped', self.population)
-
-            if self.random_exp:
-                for state in self.generate_tests(self.max_pop):
-                    if state[0] == 'finish_generation':
-                        nextgen = state[1]
-            else:
-                nextgen = [self.population[-1]]
-                #nextgen = []
-                if self.roll_introduction():
-                    test = self.generate_single_test()
-                    if self.is_new(test):
-                        l.info('Introducing random new test.')
-                        nextgen.append(test)
-                        yield ('introduce', test)
-
-                l.debug('Selecting mates for crossover.')
-                l.debug('Using selector: %s', str(type(self.selector)))
-                pairs = list()
-                total_pairs = len(self.population) + len(self.population)
-                attempts = 0
-                while len(nextgen) < self.max_pop and len(pairs) < total_pairs and attempts <= total_pairs:
-                    attempts += 1
-                    mom = self.selector.select(self.population)
-                    l.debug('Selected mom: %s', str(mom))
-                    dad = self.selector.select(self.population, ignore={mom})
-                    l.debug('Selected dad: %s', str(dad))
-
-                    pair_id = '{}x{}'.format(mom.test_id, dad.test_id)
-                    pair_id2 = '{}x{}'.format(dad.test_id, mom.test_id)
-                    if pair_id in pairs:
-                        continue
-                    if pair_id2 in pairs:
-                        continue
-
-                    pairs.append(pair_id)
-                    pairs.append(pair_id2)
-
-                    if mom == dad:
-                        continue
-
-                    children, aux = self.crossover(mom, dad)
-                    if children:
-                        l.debug('Produced %s children from %s x %s crossover', len(children), str(mom), str(dad))
-
-                        l.debug('Mutating children.')
-                        mutations = []
-                        for child in children:
-                            if self.is_new(child):
-                                if self.roll_mutation(child):
-                                    mutated, aux = self.mutate(child)
-                                    if mutated:
-                                        if self.is_new(mutated):
-                                            mutations.append(mutated)
-                                            test_file = c.rg.get_plots_path()
-                                            test_file = os.path.join(test_file, 'test_{:06}.png'.format(mutated.test_id))
-                                            #plot_test(test_file, mutated)
-                                            yield ('mutated', (child, mutated, aux))
-                                    else:
-                                        mutations.append(child)
-                                        yield ('crossedover', (mom, dad, children, aux))
-                                        test_file = c.rg.get_plots_path()
-                                        test_file = os.path.join(test_file, 'test_{:06}.png'.format(child.test_id))
-                                        #plot_test(test_file, child)
-                                else:
-                                    mutations.append(child)
-                                    yield ('crossedover', (mom, dad, children, aux))
-                                    test_file = c.rg.get_plots_path()
-                                    test_file = os.path.join(test_file, 'test_{:06}.png'.format(child.test_id))
-                                    #plot_test(test_file, child)
-
-                        for child in mutations:
-                            if len(nextgen) < self.max_pop:
-                                #if self.is_new(child):
-                                nextgen.append(child)
-
-            while len(nextgen) < self.max_pop:
-                elite = self.population[-1]
-                del self.population[-1]
-                if elite not in nextgen:
-                    nextgen.append(elite)
-
-            self.population = nextgen
-            self.step += 1
-            total_evol_time += self.end_evol_clock()
-
-            l.debug("Evaluating test suite after evolution step.")
-            l.debug('Using evaluator: %s', str(type(self.evaluator)))
-            self.run_suite()
-            evaluation = self.evaluator.evaluate_suite(self.population)
-            total_eval_time += evaluation.duration
-
-            l.debug("Total Eval Time %s", str(total_eval_time))
-            l.debug("Total Evol Time %s", str(total_evol_time))
-
-            # If the time_limit is not -1 we need to enforce it
-            if time_limit > 0 and self.get_wall_time_clock() >= time_limit:
-<<<<<<< HEAD
-                l.info("Enforcing time limit", time_limit,". Exit the evolution loop !")
-=======
-                l.info("Enforcing time limit", time_limit, ". Exit the evolution loop !")
->>>>>>> fea47725
-                evaluation.result = TestSuiteEvaluation.RESULT_TIMEOUT
-                break
-
-        if evaluation.result == TestSuiteEvaluation.RESULT_TIMEOUT:
-            yield ('timeout', (self.population, evaluation, total_evol_time, total_eval_time))
-        else:
-            yield ('finish_evolution', self.population)
+import datetime
+import logging as l
+import random
+import sys
+
+from time import time, sleep
+
+from shapely.geometry import box
+
+from asfault import crossovers
+from asfault import mutations
+from asfault.config import *
+from asfault.beamer import TestRunner, RESULT_SUCCESS, REASON_OFF_TRACK, REASON_TIMED_OUT, REASON_GOAL_REACHED, generate_test_prefab
+from asfault.generator import RoadGenerator, generate_networks
+from asfault.tests import *
+from asfault.plotter import *
+from asfault.network import SEG_FACTORIES
+
+UNIQUE_THRESHOLD = 0.1
+
+def plot_test(plot_file, test):
+    title = 'Test: {}'.format(test.test_id)
+    plotter = StandaloneTestPlotter(title, test.network.bounds)
+    plotter.plot_test(test)
+    save_plot(plot_file, dpi=c.pt.dpi_final)
+
+def plot_network(plot_file, network):
+    title = 'debug'
+    plotter = StandaloneTestPlotter(title, network.bounds)
+    plotter.plot_network(network)
+    save_plot(plot_file, dpi=c.pt.dpi_final)
+
+def get_lines_angle(linea, lineb):
+    acoords = linea.coords
+    bcoords = lineb.coords
+    adir = (acoords[-1][0] - acoords[0][0], acoords[-1][1], acoords[0][1])
+    bdir = (bcoords[-1][0] - bcoords[0][0], bcoords[-1][1], bcoords[0][1])
+    xdiff = adir[0] - bdir[0]
+    ydiff = adir[1] - bdir[1]
+    angle = math.degrees(math.atan2(ydiff, xdiff))
+    angle = math.fabs(angle)
+    return angle
+
+
+def score_path_polyline(path_line):
+    coords = path_line.coords
+    if len(coords) < 3:
+        return 0.01
+
+    sum = 0.01
+    last_coord = coords[0]
+    for coord, next_coord in zip(coords[1:], coords[2:]):
+        beg = LineString([last_coord, coord])
+        end = LineString([coord, next_coord])
+        angle = get_lines_angle(beg, end)
+        length = beg.length + end.length
+        sum += angle
+        sum += length
+
+    sum = float(sum)
+    sum /= 10000.0
+
+    return sum
+
+
+class PathEstimator:
+    def score_path(self, polyline):
+        raise NotImplementedError()
+
+
+class RandomPathEstimator:
+    def __init__(self, rng):
+        self.rng = rng
+
+    def score_path(self, path, polyline):
+        return self.rng.uniform(0, 10)
+
+
+class TurnAndLengthEstimator:
+    def score_path(self, path, polyline):
+        return score_path_polyline(polyline)
+
+class LengthEstimator:
+    def score_path(self, path, polyline):
+        return len(path)
+
+
+class TestSuiteEvaluation:
+    RESULT_TIMEOUT = 'timeout'
+    RESULT_SUCCESS = 'success'
+
+    def __init__(self, result, score, oob, timeouts, coverage, total_coverage, duration):
+        self.result = result
+        self.score = score
+        self.oob = oob
+        self.timeouts = timeouts
+        self.coverage = coverage
+        self.total_coverage = total_coverage
+        self.duration = duration
+
+
+class SuiteEvaluator:
+    def evaluate_suite(self, suite):
+        eval_beg = datetime.datetime.now()
+        min = sys.maxsize
+        max = -1
+        sum = 0
+
+        oob = 0
+        timeouts = 0
+
+        for idx, test in enumerate(suite):
+            l.info('Evaluating test: {}/{}'.format(idx + 1, len(suite)))
+            score, reason = self.evaluate_test(test, suite)
+            test.score = score
+            test.reason = reason
+
+            if score < min:
+                min = score
+            if score > max:
+                max = score
+            sum += score
+
+            oob += test.execution.oobs
+
+            if test.reason == REASON_TIMED_OUT:
+                timeouts += 1
+
+        eval_end = datetime.datetime.now()
+        eval_dur = (eval_end - eval_beg).seconds
+
+        coverage = RoadTest.get_suite_coverage(suite, 2)
+        total_coverage = RoadTest.get_suite_total_coverage(suite, 2)
+
+        ret = TestSuiteEvaluation(TestSuiteEvaluation.RESULT_SUCCESS, sum, oob, timeouts, coverage, total_coverage, eval_dur)
+        return ret
+
+    def evaluate_test(self, test, suite):
+        raise NotImplementedError()
+
+
+class StructureEvaluator(SuiteEvaluator):
+
+    def evaluate_test(self, test, suite):
+        l.info('Evaluating test: %s', str(test))
+        path_line = test.get_path_polyline()
+        return score_path_polyline(path_line) * len(test.network.nodes), RESULT_SUCCESS
+
+
+class BeamNGEvaluator(SuiteEvaluator):
+    def __init__(self,
+                 level_dir=ExecutionConfig.BEAMNG_DIR,
+                 host=ExecutionConfig.HOST,
+                 port=ExecutionConfig.PORT,
+                 plot=False):
+        self.level_dir = level_dir
+        self.host = host
+        self.port = port
+        self.plot = plot
+
+    def evaluate_test(self, test, suite):
+        if test.score:
+            return test.score
+
+        runner = TestRunner(test, self.level_dir, self.host, self.port, self.plot)
+        try:
+            execution = runner.run()
+        finally:
+            runner.close()
+        if execution.average_distance:
+            return execution.maximum_distance, execution.oobs
+        else:
+            return -1, -1
+
+class MockRunner:
+    def __init__(self, rng, test):
+        self.rng = rng
+        self.test = test
+
+    def run(self):
+        now = datetime.datetime.now()
+        return TestExecution(self.test, self.rng.random(), REASON_GOAL_REACHED, [], self.rng.randint(0, 5), now, now, minimum_distance=0, average_distance=0.5, maximum_distance=1.0)
+
+    def close(self):
+        pass
+
+def gen_mock_runner_factory(rng):
+    def factory(test):
+        runner = MockRunner(rng, test)
+        return runner
+    return factory
+
+class LaneDistanceEvaluator(SuiteEvaluator):
+    def evaluate_test(self, test, suite):
+        if test.execution.result == RESULT_SUCCESS:
+            fitness = test.execution.maximum_distance / c.ev.lane_width
+            fitness = min(fitness, 1.0)
+        else:
+            fitness = -1
+
+        return fitness, test.execution.reason
+
+class SegCountEvaluator(SuiteEvaluator):
+    def evaluate_test(self, test, suite):
+        return len(test.network.parentage.nodes()), RESULT_SUCCESS
+
+class UniquenessEvaluator(SuiteEvaluator):
+
+    def evaluate_test(self, test, suite):
+        ret = 0
+        for other in suite:
+            if other == test:
+                continue
+
+            testdist = test.distance(other)
+            ret += testdist
+        ret /= (len(suite) - 1)
+        return ret, RESULT_SUCCESS
+
+class UniqueLaneDistanceEvaluator(SuiteEvaluator):
+    def __init__(self):
+        self.lanedist = LaneDistanceEvaluator()
+        self.uniq = UniquenessEvaluator()
+
+    def evaluate_test(self, test, suite):
+        score_lanedist, reason = self.lanedist.evaluate_test(test, suite)
+        score_uniq, reason = self.uniq.evaluate_test(test, suite)
+        return score_uniq * score_lanedist, reason
+
+class RandomEvaluator(SuiteEvaluator):
+    def __init__(self, rng):
+        self.rng = rng
+
+    def evaluate_test(self, test, suite):
+        return self.rng.random(), test.execution.reason
+
+class MateSelector:
+    def select(self, suite, ignore=set()):
+        raise NotImplementedError()
+
+
+class RandomMateSelector(MateSelector):
+    def __init__(self, rng):
+        self.rng = rng
+
+    def select(self, suite, ignore=set()):
+        options = [resident for resident in suite if resident not in ignore]
+        return self.rng.sample(options, 1)[0]
+
+
+class TournamentSelector(MateSelector):
+    def __init__(self, rng, tourney_size):
+        self.rng = rng
+        self.tourney_size = tourney_size
+
+    def select(self, suite, ignore=set()):
+        suite = [test for test in suite if test not in ignore]
+        best = None
+        for i in range(self.tourney_size):
+            if suite:
+                idx = self.rng.randint(0, len(suite) - 1)
+                resident = suite.pop(idx)
+                l.info('Resident: %s', str(resident))
+                assert resident.score
+                if not best or resident.score > best.score:
+                    best = resident
+        return best
+
+class TestSuiteGenerator:
+
+    def __init__(self,
+                 rng=random.Random(),
+                 evaluator=StructureEvaluator(),
+                 selector=TournamentSelector(random.Random(), 3),
+                 estimator=TurnAndLengthEstimator(),
+                 runner_factory=None,
+                 sort_pop=True,
+                 plotter=None,
+                 **evopts):
+        self.rng = rng
+        self.evaluator = evaluator
+        self.selector = selector
+        self.estimator = estimator
+        self.runner_factory = runner_factory
+        self.sort_pop = sort_pop
+        self.plotter = plotter
+        self.evopts = evopts
+
+        size = c.ev.bounds
+        self.bounds = box(-size, -size, size, size)
+        self.max_pop = c.ev.pop_size
+
+        self.population = []
+
+        self.test_id = 1
+        self.step = 0
+
+        self.random_exp = False
+
+        self.merger = crossovers.PartialMerge(self.rng)
+        self.joiner = crossovers.Join(self.rng)
+
+        self.mutators = {}
+        self.init_mutators()
+        self.sg_idx = 0
+
+    def init_crossovers(self):
+        pass
+        # for m_count in range(1, 5):
+        #     for d_count in range(1, 5):
+        #         key = 'partial_crossover_{}x{}'.format(m_count, d_count)
+        #         self.crossovers[key] = crossovers.PartialMerge(self.rng, m_count=m_count, d_count=d_count)
+
+        #self.crossovers['partial_crossover_random'] = crossovers.PartialMerge(self.rng)
+        #self.crossovers['join'] = crossovers.Join(self.rng)
+
+    def init_mutators(self):
+        for key, factory in SEG_FACTORIES.items():
+            name = 'repl_' + key
+            self.mutators[name] = mutations.SegmentReplacingMutator(self.rng, name, key, factory)
+
+    def next_seed(self):
+        return self.rng.randint(0, 2 ** 32 - 1)
+
+    def next_test_id(self):
+        ret = self.test_id
+        self.test_id += 1
+        return ret
+
+    def run_test(self, test):
+        while True:
+            runner = self.runner_factory(test)
+            try:
+                execution = runner.run()
+                return execution
+            except Exception as e:
+                l.error('Error running test %s', test)
+                l.exception(e)
+                sleep(30.0)
+            finally:
+                runner.close()
+
+    def run_suite(self):
+        for test in self.population:
+            if not test.execution:
+                execution = self.run_test(test)
+                test.execution = execution
+
+    def spawn_test(self, bounds, seed):
+        network = generate_networks(bounds, [seed])[0]
+        test = self.test_from_network(network)
+        return test
+
+    def test_from_network(self, network):
+        start, goal, path = self.determine_start_goal_path(network)
+        l.debug('Got start, goal, and path for network.')
+        test = RoadTest(self.next_test_id(), network, start, goal)
+        if path:
+            l.debug('Setting path of new test: %s', test.test_id)
+            test.set_path(path)
+            l.debug('Set path of offspring.')
+        return test
+
+    def attempt_crosssover(self, mom, dad, crossover):
+        l.debug('Attempting to cross over: %s (%s) %s', mom, type(crossover), dad)
+        epsilon = 0.01
+        while True:
+            children, aux = crossover.apply(mom, dad)
+            if children:
+                consistent = []
+                for child in children:
+                    try:
+                        if child.complete_is_consistent():
+                            test = self.test_from_network(child)
+                            consistent.append(child)
+                        else:
+                            break
+                    except Exception as e:
+                        l.error('Exception while creating test from child: ')
+                        #l.exception(e)
+                        break
+
+                if consistent:
+                    return consistent, aux
+
+            failed = self.rng.random()
+            if failed < epsilon:
+                break
+
+            epsilon *= 1.05
+
+        return None, aux
+
+    def crossover(self, mom, dad):
+        choice = self.rng.random()
+        choices = [self.merger]
+        if c.ev.try_all_ops:
+            choices.append(self.joiner)
+        l.debug('Picking crossover %s < %s ?', choice, c.ev.join_probability)
+        if choice < c.ev.join_probability:
+            choices = [self.joiner]
+            if c.ev.try_all_ops:
+                choices.append(self.merger)
+
+        for choice in choices:
+            children, aux = choice.try_all(mom, dad, self)
+            l.info('Finished trying all crossovers')
+
+            #children, aux = self.attempt_crosssover(mom, dad, choice)
+            if not aux:
+                aux = {}
+            if children:
+                aux['type'] = choice
+                l.debug('Cross over was applicable.')
+                tests = []
+                for child in children:
+                    if child.complete_is_consistent():
+                        test = self.test_from_network(child)
+                        tests.append(test)
+                return tests, aux
+
+        l.debug('Cross over between %s x %s considered impossible.', mom, dad)
+        return None, {}
+
+    def roll_mutation(self, resident):
+        return self.rng.random() <= c.ev.mut_chance
+
+    def roll_introduction(self):
+        return self.rng.random() <= c.ev.intro_chance
+
+    def attempt_mutation(self, resident, mutator):
+        epsilon = 0.25
+        while True:
+            try:
+                mutated, aux = mutator.apply(resident)
+                if mutated and mutated.complete_is_consistent():
+                    test = self.test_from_network(mutated)
+                    return mutated, aux
+            except Exception as e:
+                l.error('Exception while creating test from child: ')
+                l.exception(e)
+            failed = self.rng.random()
+            if failed < epsilon:
+                break
+
+            epsilon *= 1.1
+
+        return None, {}
+
+    def mutate(self, resident):
+        mutators = [*self.mutators.values()]
+        self.rng.shuffle(mutators)
+        while mutators:
+            mutator = mutators.pop()
+            mutated, aux = self.attempt_mutation(resident, mutator)
+            if not aux:
+                aux = {}
+
+            aux['type'] = mutator
+            if mutated:
+                test = self.test_from_network(mutated)
+                l.info('Successfully applied mutation: %s', str(type(mutator)))
+                return test, aux
+
+        return None, {}
+
+    def determine_start_goal_path(self, network):
+        best_start, best_goal = None, None
+        best_path = None
+        best_score = -1
+
+        epsilon = 0.1
+        candidates = list(network.get_start_goal_candidates())
+        self.rng.shuffle(candidates)
+        candidate_idx = 0
+        sg_file = 'sg_{:08}.png'.format(self.sg_idx)
+        sg_file = os.path.join(c.rg.get_plots_path(), sg_file)
+        sg_json = 'sg_{:08}.json'.format(self.sg_idx)
+        sg_json = os.path.join(c.rg.get_plots_path(), sg_json)
+        #with open(sg_json, 'w') as out_file:
+            #out_file.write(json.dumps(NetworkLayout.to_dict(network), indent=4, sort_keys=True))
+        self.sg_idx += 1
+        #plot_network(sg_file, network)
+        if candidates:
+            for start, goal in candidates:
+                #l.info(sg_file)
+                l.info('Checking candidate: (%s, %s), %s/%s', start, goal, candidate_idx, len(candidates))
+                candidate_idx += 1
+                paths = network.all_paths(start, goal)
+                #paths = network.all_shortest_paths(start, goal)
+                start_coord, goal_coord = get_start_goal_coords(network, start, goal)
+                i = 0
+                done = 0.05
+                for path in paths:
+                    l.info('Path has length: %s', len(path))
+                    try:
+                        polyline = get_path_polyline(network, start_coord, goal_coord, path)
+                    except:
+                        break
+                    l.info('Got polyline.')
+                    score = self.estimator.score_path(path, polyline)
+                    l.info('Got score estimation: %s', score)
+                    if score > best_score:
+                        best_start = start
+                        best_goal = goal
+                        best_path = path
+                        best_score = score
+                    i += 1
+
+                    done = self.rng.random()
+                    if done < epsilon:
+                        break
+
+                    epsilon *= 1.25
+                if done < epsilon:
+                    break
+
+            best_start, best_goal = get_start_goal_coords(network, best_start,
+                                                          best_goal)
+
+            return best_start, best_goal, best_path
+
+        return None, None, None
+
+    def determine_path(self, test):
+        start_node = test.network.get_nodes_at(test.start)
+        goal_node = test.network.get_nodes_at(test.goal)
+        assert len(start_node) > 0
+        assert len(goal_node) > 0
+        start_node = start_node.pop()
+        goal_node = goal_node.pop()
+        return test.network.shortest_path(start_node, goal_node)
+
+    def generate_single_test(self):
+        network = generate_networks(self.bounds, [self.next_seed()])[0]
+        test = self.test_from_network(network)
+        return test
+
+    def generate_tests(self, amount):
+        ret = []
+        todo = []
+        generators = {}
+        for i in range(amount):
+            generator = RoadGenerator(self.bounds, self.next_seed())
+            test = RoadTest(self.next_test_id(), generator.network, None, None)
+            todo.append(test)
+            generators[test.test_id] = generator
+        yield ('init_generation', todo)
+        echo = todo
+        while todo:
+            todo_buf = []
+            for test in todo:
+                generator = generators[test.test_id]
+                result = generator.grow()
+                if result != RoadGenerator.done:
+                    todo_buf.append(test)
+                else:
+                    if test.network.complete_is_consistent():
+                        network = test.network
+                        test = self.test_from_network(network)
+                        ret.append(test)
+                    else:
+                        generator = RoadGenerator(self.bounds, self.next_seed())
+                        test = RoadTest(self.next_test_id(), generator.network, None, None)
+                        todo_buf.append(test)
+                        generators[test.test_id] = generator
+            yield ('update_generation', echo)
+            todo = todo_buf
+        yield ('finish_generation', ret)
+
+    def beg_evol_clock(self):
+        self.beg_evol = datetime.datetime.now()
+
+    def end_evol_clock(self):
+        assert self.beg_evol
+        ret = datetime.datetime.now() - self.beg_evol
+        self.beg_evol = None
+        return ret.seconds
+
+    def start_wall_time_clock(self):
+        self.wall_time = datetime.datetime.now()
+
+    def get_wall_time_clock(self):
+        assert self.wall_time
+        ret = datetime.datetime.now() - self.wall_time
+        return ret.seconds
+
+
+    def is_new(self, candidate):
+        for test in self.population:
+            distance = test.distance(candidate)
+            if distance < UNIQUE_THRESHOLD:
+                l.info('Candidate test %s is not considered unique enough. Too similar to existing test: %s ~= %s, %s',
+                       str(candidate), str(candidate), str(test), distance)
+                return False
+        return True
+
+        for test in self.population:
+            difference = candidate.get_path_difference(test)
+            if difference < UNIQUE_THRESHOLD:
+                l.info('Candidate test %s is not considered unique enough. Too similar to existing test: %s ~= %s, %s',
+                       str(candidate), str(candidate), str(test), difference)
+                return False
+        l.info('Candidate test %s is considered new.', str(candidate))
+        return True
+
+    def evolve_suite(self, generations, time_limit=-1):
+        # Start wall time clock to compute time limit
+        self.start_wall_time_clock()
+
+        # Initialise pop
+        l.debug('Starting evolution clock.')
+
+        if time_limit > 0:
+            l.debug('Evolution butget is %s seconds', str(time_limit))
+
+        self.beg_evol_clock()
+        l.info('Initialising test suite population.')
+        for state in self.generate_tests(self.max_pop - len(self.population)):
+            if state[0] == 'finish_generation':
+                self.population = state[1]
+            yield state
+        total_evol_time = self.end_evol_clock()
+        l.debug('Paused evolution clock at: %s', total_evol_time)
+
+        l.debug('Running initial evaluation of test suite.')
+        l.debug('Using evaluator: %s', str(type(self.evaluator)))
+        self.run_suite()
+        evaluation = self.evaluator.evaluate_suite(self.population)
+        total_eval_time = evaluation.duration
+        l.debug('Paused evaluation clock at: %s', total_eval_time)
+
+        # Also the first run counts
+        if time_limit > 0 and self.get_wall_time_clock() >= time_limit:
+            l.info("Enforcing time limit", time_limit,"after initial generation")
+            generations = 0
+
+        l.debug('Entering main evolution loop.')
+        for _ in range(generations):
+            #RoadTest.get_suite_seg_distribution(self.population, 2)
+            yield ('evaluated', (self.population, evaluation, total_evol_time, total_eval_time))
+            l.info('Test evolution step: %s', self.step)
+            l.debug('Starting evolution clock.')
+            self.beg_evol_clock()
+            l.debug('Sorting population by score.')
+            self.population = sorted(self.population, key=lambda x: x.score)
+            if len(self.population) > self.max_pop:
+                self.population = self.population[len(self.population) - self.max_pop:]
+                #l.debug('Randomly shuffling population.')
+                #self.rng.shuffle(self.population)
+            #evaluation = self.evaluator.evaluate_suite(self.population)
+            yield ('looped', self.population)
+
+            if self.random_exp:
+                for state in self.generate_tests(self.max_pop):
+                    if state[0] == 'finish_generation':
+                        nextgen = state[1]
+            else:
+                nextgen = [self.population[-1]]
+                #nextgen = []
+                if self.roll_introduction():
+                    test = self.generate_single_test()
+                    if self.is_new(test):
+                        l.info('Introducing random new test.')
+                        nextgen.append(test)
+                        yield ('introduce', test)
+
+                l.debug('Selecting mates for crossover.')
+                l.debug('Using selector: %s', str(type(self.selector)))
+                pairs = list()
+                total_pairs = len(self.population) + len(self.population)
+                attempts = 0
+                while len(nextgen) < self.max_pop and len(pairs) < total_pairs and attempts <= total_pairs:
+                    attempts += 1
+                    mom = self.selector.select(self.population)
+                    l.debug('Selected mom: %s', str(mom))
+                    dad = self.selector.select(self.population, ignore={mom})
+                    l.debug('Selected dad: %s', str(dad))
+
+                    pair_id = '{}x{}'.format(mom.test_id, dad.test_id)
+                    pair_id2 = '{}x{}'.format(dad.test_id, mom.test_id)
+                    if pair_id in pairs:
+                        continue
+                    if pair_id2 in pairs:
+                        continue
+
+                    pairs.append(pair_id)
+                    pairs.append(pair_id2)
+
+                    if mom == dad:
+                        continue
+
+                    children, aux = self.crossover(mom, dad)
+                    if children:
+                        l.debug('Produced %s children from %s x %s crossover', len(children), str(mom), str(dad))
+
+                        l.debug('Mutating children.')
+                        mutations = []
+                        for child in children:
+                            if self.is_new(child):
+                                if self.roll_mutation(child):
+                                    mutated, aux = self.mutate(child)
+                                    if mutated:
+                                        if self.is_new(mutated):
+                                            mutations.append(mutated)
+                                            test_file = c.rg.get_plots_path()
+                                            test_file = os.path.join(test_file, 'test_{:06}.png'.format(mutated.test_id))
+                                            #plot_test(test_file, mutated)
+                                            yield ('mutated', (child, mutated, aux))
+                                    else:
+                                        mutations.append(child)
+                                        yield ('crossedover', (mom, dad, children, aux))
+                                        test_file = c.rg.get_plots_path()
+                                        test_file = os.path.join(test_file, 'test_{:06}.png'.format(child.test_id))
+                                        #plot_test(test_file, child)
+                                else:
+                                    mutations.append(child)
+                                    yield ('crossedover', (mom, dad, children, aux))
+                                    test_file = c.rg.get_plots_path()
+                                    test_file = os.path.join(test_file, 'test_{:06}.png'.format(child.test_id))
+                                    #plot_test(test_file, child)
+
+                        for child in mutations:
+                            if len(nextgen) < self.max_pop:
+                                #if self.is_new(child):
+                                nextgen.append(child)
+
+            while len(nextgen) < self.max_pop:
+                elite = self.population[-1]
+                del self.population[-1]
+                if elite not in nextgen:
+                    nextgen.append(elite)
+
+            self.population = nextgen
+            self.step += 1
+            total_evol_time += self.end_evol_clock()
+
+            l.debug("Evaluating test suite after evolution step.")
+            l.debug('Using evaluator: %s', str(type(self.evaluator)))
+            self.run_suite()
+            evaluation = self.evaluator.evaluate_suite(self.population)
+            total_eval_time += evaluation.duration
+
+            l.debug("Total Eval Time %s", str(total_eval_time))
+            l.debug("Total Evol Time %s", str(total_evol_time))
+
+            # If the time_limit is not -1 we need to enforce it
+            if time_limit > 0 and self.get_wall_time_clock() >= time_limit:
+                l.info("Enforcing time limit", time_limit, ". Exit the evolution loop !")
+                evaluation.result = TestSuiteEvaluation.RESULT_TIMEOUT
+                break
+
+        if evaluation.result == TestSuiteEvaluation.RESULT_TIMEOUT:
+            yield ('timeout', (self.population, evaluation, total_evol_time, total_eval_time))
+        else:
+            yield ('finish_evolution', self.population)