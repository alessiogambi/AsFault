import datetime
from time import time, sleep

import itertools

from asfault.config import *
from asfault.beamer import TestRunner, RESULT_SUCCESS, REASON_OFF_TRACK, REASON_TIMED_OUT, REASON_GOAL_REACHED, generate_test_prefab
from asfault.generator import RoadGenerator, generate_networks
from asfault.plotter import *

UNIQUE_THRESHOLD = 0.1

def plot_test(plot_file, test):
    title = 'Test: {}'.format(test.test_id)
    plotter = StandaloneTestPlotter(title, test.network.bounds)
    plotter.plot_test(test)
    save_plot(plot_file, dpi=c.pt.dpi_final)

def plot_network(plot_file, network):
    title = 'debug'
    plotter = StandaloneTestPlotter(title, network.bounds)
    plotter.plot_network(network)
    save_plot(plot_file, dpi=c.pt.dpi_final)

def get_lines_angle(linea, lineb):
    acoords = linea.coords
    bcoords = lineb.coords
    adir = (acoords[-1][0] - acoords[0][0], acoords[-1][1], acoords[0][1])
    bdir = (bcoords[-1][0] - bcoords[0][0], bcoords[-1][1], bcoords[0][1])
    xdiff = adir[0] - bdir[0]
    ydiff = adir[1] - bdir[1]
    angle = math.degrees(math.atan2(ydiff, xdiff))
    angle = math.fabs(angle)
    return angle


def score_path_polyline(path_line):
    coords = path_line.coords
    if len(coords) < 3:
        return 0.01

    sum = 0.01
    last_coord = coords[0]
    for coord, next_coord in zip(coords[1:], coords[2:]):
        beg = LineString([last_coord, coord])
        end = LineString([coord, next_coord])
        angle = get_lines_angle(beg, end)
        length = beg.length + end.length
        sum += angle
        sum += length

    sum = float(sum)
    sum /= 10000.0

    return sum

class TestSuiteEvaluation:
    RESULT_TIMEOUT = 'timeout'
    RESULT_SUCCESS = 'success'

    def __init__(self, result, score, oob, timeouts, coverage, total_coverage, duration):
        self.result = result
        self.score = score
        self.oob = oob
        self.timeouts = timeouts
        self.coverage = coverage
        self.total_coverage = total_coverage
        self.duration = duration


class SuiteEvaluator:
    def evaluate_suite(self, suite):
        eval_beg = datetime.datetime.now()
        min = sys.maxsize
        max = -1
        sum = 0

        oob = 0
        timeouts = 0

        for idx, test in enumerate(suite):
            score, reason = self.evaluate_test(test, suite)
            test.score = score
            test.reason = reason

            l.info('Evaluating test: {}/{} - {} - {}'.format(idx + 1, len(suite), test.score, test.reason))

            if math.isnan(score):
                # This test did not run, so we skip the evaluation part
                continue

            if score < min:
                min = score
            if score > max:
                max = score
            sum += score

            oob += test.execution.oobs

            if test.reason == REASON_TIMED_OUT:
                timeouts += 1

        eval_end = datetime.datetime.now()
        eval_dur = (eval_end - eval_beg).seconds

        coverage = RoadTest.get_suite_coverage(suite, 2)
        total_coverage = RoadTest.get_suite_total_coverage(suite, 2)

        ret = TestSuiteEvaluation(TestSuiteEvaluation.RESULT_SUCCESS, sum, oob, timeouts, coverage, total_coverage, eval_dur)
        return ret

    def evaluate_test(self, test, suite):
        raise NotImplementedError()


class StructureEvaluator(SuiteEvaluator):
    """This evaluator does not require the test to be executed"""
    def evaluate_test(self, test, suite):
        l.info('Evaluating test: %s', str(test))
        path_line = test.get_path_polyline()
        return score_path_polyline(path_line) * len(test.network.nodes), RESULT_SUCCESS


class BeamNGEvaluator(SuiteEvaluator):
    def __init__(self,
                 level_dir=ExecutionConfig.BEAMNG_DIR,
                 host=ExecutionConfig.HOST,
                 port=ExecutionConfig.PORT,
                 plot=False):
        self.level_dir = level_dir
        self.host = host
        self.port = port
        self.plot = plot

    def evaluate_test(self, test, suite):
        if test.score:
            return test.score

        runner = TestRunner(test, self.level_dir, self.host, self.port, self.plot)
        try:
            execution = runner.run()
        finally:
            runner.close()
        if execution.average_distance:
            return execution.maximum_distance, execution.oobs
        else:
            return -1, -1


class MockRunner:
    def __init__(self, test):
        self.test = test

    def run(self):
        now = datetime.datetime.now()
        test_execution = TestExecution(self.test, random.random(), REASON_GOAL_REACHED, [],
                             random.randint(0, 5), now, now,
                             minimum_distance=0, average_distance=0.5, maximum_distance=1.0)
        test_execution.simulation_time = random.randint(10, 12)
        return test_execution


    def close(self):
        pass


def gen_mock_runner_factory():
    def factory(test):
        runner = MockRunner(test)
        return runner
    return factory


class LaneDistanceEvaluator(SuiteEvaluator):
    """ Try to maximize the lane distance but cap it to 1.0 in case of OBE. We are not interested in the criticality
    of OBEs here"""

    def evaluate_test(self, test, suite):
        # Tests that where not executed cannot be assigned a score
        if test.execution is None:
            return math.nan, "Test was not executed"

        if test.execution.result == RESULT_SUCCESS:
            fitness = test.execution.maximum_distance / c.ev.lane_width
            fitness = min(fitness, 1.0)
        else:
            if test.execution.reason == REASON_OFF_TRACK:
                fitness = test.execution.maximum_distance / c.ev.lane_width
                fitness = min(fitness, 1.0)
            else:
                fitness = -1

        return fitness, test.execution.reason


class MaxLaneDistanceEvaluator(SuiteEvaluator):
    """ Try to maximize the (BOUNDED) lane distance. We are interested in the Criticality of the OBE."""
    def evaluate_test(self, test, suite):
        # Tests that where not executed cannot be assigned a score
        if test.execution is None:
            return math.nan, "Test was not executed"

        if test.execution.result == RESULT_SUCCESS:
            fitness = test.execution.maximum_distance / c.ev.lane_width
        else:
            if test.execution.reason == REASON_OFF_TRACK:
                fitness = test.execution.maximum_distance / c.ev.lane_width
            else:
                fitness = -1

        return fitness, test.execution.reason


class SegCountEvaluator(SuiteEvaluator):
    def evaluate_test(self, test, suite):
        return len(test.network.parentage.nodes()), RESULT_SUCCESS

class UniquenessEvaluator(SuiteEvaluator):

    def evaluate_test(self, test, suite):
        ret = 0
        for other in suite:
            if other == test:
                continue

            testdist = test.distance(other)
            ret += testdist
        ret /= (len(suite) - 1)
        return ret, RESULT_SUCCESS


class UniqueLaneDistanceEvaluator(SuiteEvaluator):
    def __init__(self):
        self.lanedist = LaneDistanceEvaluator()
        self.uniq = UniquenessEvaluator()

    def evaluate_test(self, test, suite):
        score_lanedist, reason = self.lanedist.evaluate_test(test, suite)
        score_uniq, reason = self.uniq.evaluate_test(test, suite)
        return score_uniq * score_lanedist, reason


class RandomEvaluator(SuiteEvaluator):
    """Return a random evaluation of the individual. Mostly for testing purposed and to implement random generation"""
    def __init__(self, rng):
        self.rng = rng

    def evaluate_test(self, test, suite):
        if test.execution is None:
            return math.nan, "Test was not executed"

        return self.rng.random(), test.execution.reason


def determine_path(test):
    start_node = test.network.get_nodes_at(test.start)
    goal_node = test.network.get_nodes_at(test.goal)
    assert len(start_node) > 0
    assert len(goal_node) > 0
    start_node = start_node.pop()
    goal_node = goal_node.pop()
    return test.network.shortest_path(start_node, goal_node)



class DeapTestGeneration:

    def __init__(self,
                 toolbox,
                 runner_factory=None,
                 **evopts):
        # DEAP framework
        self.toolbox = toolbox
        # Test runner factory
        self.runner_factory = runner_factory

        # TODO Not sure what's this...
        self.evopts = evopts

        #
        size = c.ev.bounds
        self.bounds = box(-size, -size, size, size)
        self.max_pop = c.ev.pop_size

        self.population = None

        self.test_id = 1
        self.step = 0

    def run_test(self, test):
        while True:
            # Test Runner is bound to the test. We need to configure the factory to return a new instance of a runner
            # configured to use the available BeamNG
            runner = self.runner_factory(test)
            try:
                execution = runner.run()
                return execution
            except Exception as e:
                l.error('Error running test %s', test)
                l.exception(e)
                sleep(30.0)
            finally:
                runner.close()

    def run_suite(self):
        for test in self.population:
            if not test.execution:
                # Execute the test
                execution = self.run_test(test)
                test.execution = execution
                # Pass the result back
                yield test
<<<<<<< HEAD
            else:
                l.info("Already executed %s", test)
=======
>>>>>>> f5389fc6

    def spawn_test(self, bounds, seed):
        network = generate_networks(bounds, [seed])[0]
        test = self.test_from_network(network)
        return test

    def beg_evol_clock(self):
        self.beg_evol = datetime.datetime.now()

    def end_evol_clock(self):
        assert self.beg_evol
        ret = datetime.datetime.now() - self.beg_evol
        self.beg_evol = None
        return ret.seconds

    def beg_evaluation_clock(self):
        self.beg_evaluation = datetime.datetime.now()

    def end_evaluation_clock(self):
        assert self.beg_evaluation
        ret = datetime.datetime.now() - self.beg_evaluation
        self.beg_evaluation = None
        return ret.seconds

    def start_wall_time_clock(self):
        self.wall_time = datetime.datetime.now()

    def get_wall_time_clock(self):
        assert self.wall_time
        ret = datetime.datetime.now() - self.wall_time
        return ret.seconds

    def evolve_suite(self, generations, time_limit, use_simulation_time):
        total_evaluation_time = 0
        total_evol_time = 0
        total_simulation_time = 0

        if time_limit != math.inf:
            l.info("Generation has %d seconds left", time_limit)

        # Start wall time clock to compute time limit
        self.start_wall_time_clock()

        # Initialise pop
        l.debug('Starting evolution clock.')
        self.beg_evol_clock()
        l.debug('Initialising test suite population.')
        self.population = self.toolbox.population(self.max_pop)

        total_evol_time += self.end_evol_clock()
        l.debug('Paused evolution clock at: %s', total_evol_time)

        # Notify caller about progress
        yield ('finish_generation', self.population)

        # Evaluate the initial population
        l.debug('Running initial evaluation of test suite.')

        # Execute the tests one by one and evaluate their fitness
        for idx, executed_test in enumerate(self.run_suite()):

            self.beg_evaluation_clock()
            l.debug("Evaluating execution of test %s", executed_test.test_id)
            fitness_values, reason = self.toolbox.evaluate(executed_test, self.population)
            executed_test.fitness.values = (fitness_values,)
            l.info('Evaluating test: {}/{} - {} - {}'.format(idx + 1, len(self.population), fitness_values, reason))
            total_evaluation_time += self.end_evaluation_clock()
            total_simulation_time += executed_test.execution.simulation_time
            # Dumping of the population happens ONLY after the selection, meaning that if a test is executed but not selected it will not be dumped.
            yield ('test_executed', (executed_test))

            # Has the execution reached its final goal?
            if self.toolbox.stop_search(executed_test):
                l.info("The search achieved its goal. Stop.")
                # If we return at this point, the loop will not be executed
<<<<<<< HEAD
                yield ('goal_achieved', (executed_test, self.population, total_simulation_time))
=======
                yield ('goal_achieved', (executed_test, self.population))
>>>>>>> f5389fc6

            if not use_simulation_time:
                if self.get_wall_time_clock() >= time_limit:
                    l.info("Enforcing time limit")
                    # If we return at this point, the loop will not be executed
                    yield ('time_limit_reached', (self.population))
                else:
                    l.info("Remaining time %f", time_limit - self.get_wall_time_clock() )
            else:
                if total_simulation_time >= time_limit:
                    l.info("Enforcing time limit")
                    # If we return at this point, the loop will not be executed
                    yield ('time_limit_reached', (self.population))
                else:
                    l.info("Remaining time %f", time_limit - total_simulation_time)

        l.debug('Entering main evolution loop: remaining generations {}.', generations)
        natural_numbers = itertools.count()

        # Iterate over all the numbers that are less than generations
        for n in natural_numbers:

            if n > generations:
                l.info('Main evolution loop: no more generation')
                break

            l.debug('Starting evolution clock for generation %d', n)
            self.beg_evol_clock()

            l.info('Test evolution step: %s', self.step)

            l.debug('Sorting population by score (Higher score comes first')
            self.population = sorted(self.population, key=lambda ind: sum(ind.fitness.values), reverse=True)
            if len(self.population) > self.max_pop:
                l.error("Current population has more elements than expected {} instead of {}. Select best individuals",
                        len(self.population), self.max_pop)
                self.population = self.population[0:self.max_pop]

            best_individual = self.population[0]
            l.debug("Promote best individual {}", best_individual.test_id)
            next_generation = [best_individual]

            # SELECT INDIVIDUALS
            l.debug('Select individuals.')
            offspring = self.toolbox.select(self.population, self.max_pop)

            l.debug('Mate individuals.')
            # Since our search operators generates new individuals, we cannot clone the offspring to mate and and
            # mutate them, instead we keep track of their index and replace the objects as we move on
            for mom_idx, dad_idx in zip(range(len(offspring))[::2], range(len(offspring))[1::2]):

                mom = offspring[mom_idx]
                dad = offspring[dad_idx]

                l.debug("Selected ({}){} and ({}){} ", mom_idx, mom.test_id, dad_idx, dad.test_id)

                if mom == dad:
                    l.debug("Same individual. Move on")
                    continue

                if random.random() < c.ev.crossover_probability:
                    l.info("Mating (%d)Test#%d and (%d) Test#%d", mom_idx, mom.test_id, dad_idx, dad.test_id)
                    # This returns the individuals resulting from the cross-over and leaves the parents intact so
                    # they can mate again without problems

                    children, aux = self.toolbox.mate(mom, dad)

                    if children:
<<<<<<< HEAD
                        l.info('Cross-over produced %s children', len(children))
=======
                        l.debug('Cross-over produced %s children', len(children))
>>>>>>> f5389fc6

                        for idx, child in zip([mom_idx, dad_idx], children):
                            del child.fitness.values
                            offspring[idx] = child
<<<<<<< HEAD
                            l.info("Cross-over generated child {} which replaced parent({}){}", child.test_id, idx,
                                    offspring[idx].test_id)
                    else:
                        l.info('Cross-over did not produce any valid children')
=======
                            l.debug("Cross-over generated child {} which replaced parent({}){}", child.test_id, idx,
                                    offspring[idx].test_id)
                    else:
                        l.debug('Cross-over did not produce any valid children')
>>>>>>> f5389fc6
                else:
                    l.debug("Did not mate ({}){} and ({}){} ", mom_idx, mom.test_id, dad_idx, dad.test_id)

            l.debug("Mutate individuals.")
            for mut_idx in range(len(offspring)):
                mutable = offspring[mut_idx]

                if random.random() < c.ev.mut_chance:
                    l.info("Mutating (%d) Test#%d ", mut_idx, mutable .test_id)

                    mutated = self.toolbox.mutate(mutable)

                    if mutated and mutated is not None:
                        l.debug('Mutation produced {}', mutated.test_id)
                        del mutated.fitness.values
                        offspring[mut_idx] = mutated
                    else:
                        l.info("Mutation failed")

            next_generation.extend([child for child in offspring if not child.fitness.valid])

            # Ad this point we can notify that we generated new individuals
            yield ('finish_generation', (next_generation))

            previous_population = self.population
            self.population = next_generation
            self.step += 1
            total_evol_time += self.end_evol_clock()

            # Execute newly generated tests
            # Execute the tests one by one and evaluate their fitness
            l.debug("Running newly generated tests")
            for idx, executed_test in enumerate(self.run_suite()):
                self.beg_evaluation_clock()
                l.debug("Evaluating execution of test %s", executed_test.test_id)
                fitness_values, reason = self.toolbox.evaluate(executed_test, self.population)
                executed_test.fitness.values = (fitness_values, )
                l.info('Evaluating test: {}/{} - {} - {}'.format(idx + 1, len(self.population), fitness_values, reason))
                total_evaluation_time += self.end_evaluation_clock()
                total_simulation_time += executed_test.execution.simulation_time
                # Dumping of the population happens ONLY later
                yield ('test_executed', (executed_test))

                # Has the execution reached its final goal?
                if self.toolbox.stop_search(executed_test):
                    l.debug("The search achieved its goal. Stop.")
<<<<<<< HEAD
                    yield ('goal_achieved', (executed_test, self.population, total_simulation_time))
=======
                    yield ('goal_achieved', (executed_test, self.population))
>>>>>>> f5389fc6

                if not use_simulation_time:
                    if self.get_wall_time_clock() >= time_limit:
                        l.info("Enforcing time limit")
                        # Notify the "caller" about ending the generation.
                        yield ('time_limit_reached', (self.population))
                    else:
                      l.info("Remaining time %f", time_limit - self.get_wall_time_clock() )
                else:
                    if total_simulation_time >= time_limit:
                        l.info("Enforcing time limit")
                        # Notify the "caller" about ending the generation.
                        yield ('time_limit_reached', (self.population))
                    else:
                        l.info("Remaining time %f", time_limit - total_simulation_time)

            # Combine the next_generation with the previous population
            self.toolbox.merge_populations(self.population, previous_population)

            # This might create new random tests which are not yet evaluated.... So we need to execute them
            for idx, executed_test in enumerate(self.run_suite()):
                self.beg_evaluation_clock()
                l.debug("Evaluating execution of test %s", executed_test.test_id)
                fitness_values, reason = self.toolbox.evaluate(executed_test, self.population)
                executed_test.fitness.values = (fitness_values, )
                l.info('Evaluating test: {}/{} - {} - {}'.format(idx + 1, len(self.population), fitness_values, reason))
                total_evaluation_time += self.end_evaluation_clock()
                total_simulation_time += executed_test.execution.simulation_time
                # Dumping of the population happens ONLY later
                yield ('test_executed', (executed_test))

                # Has the execution reached its final goal?
                if self.toolbox.stop_search(executed_test):
                    l.debug("The search achieved its goal. Stop.")
<<<<<<< HEAD
                    yield ('goal_achieved', (executed_test, self.population, total_simulation_time))
=======
                    yield ('goal_achieved', (executed_test, self.population))
>>>>>>> f5389fc6

                if not use_simulation_time:
                    if self.get_wall_time_clock() >= time_limit:
                        l.info("Enforcing time limit")
                        # Notify the "caller" about ending the generation.
                        yield ('time_limit_reached', (self.population))
                    else:
                        l.info("Remaining time %f", time_limit - self.get_wall_time_clock())
                else:
                    if total_simulation_time >= time_limit:
                        l.info("Enforcing time limit")
                        # Notify the "caller" about ending the generation.
                        yield ('time_limit_reached', (self.population))
                    else:
                        l.info("Remaining time %f", time_limit - total_simulation_time)

            l.info("Total Time Spent in Evaluating Tests " + str(total_evaluation_time))
            l.info("Total Time Spent in Generating Tests " + str(total_evol_time))
            l.info("Total Time Spent in Executing Tests (Simulation time) " + str(total_simulation_time))

            yield ('finish_evolution', (self.population, total_evol_time, total_evaluation_time, total_simulation_time))

        # Notify that we run all the generations and we can stop the search
        yield ('budget_limit_reached', (self.population)) #, total_evol_time, total_evaluation_time))

from asfault.mateselectors import *
<|MERGE_RESOLUTION|>--- conflicted
+++ resolved
@@ -1,601 +1,573 @@
-import datetime
-from time import time, sleep
-
-import itertools
-
-from asfault.config import *
-from asfault.beamer import TestRunner, RESULT_SUCCESS, REASON_OFF_TRACK, REASON_TIMED_OUT, REASON_GOAL_REACHED, generate_test_prefab
-from asfault.generator import RoadGenerator, generate_networks
-from asfault.plotter import *
-
-UNIQUE_THRESHOLD = 0.1
-
-def plot_test(plot_file, test):
-    title = 'Test: {}'.format(test.test_id)
-    plotter = StandaloneTestPlotter(title, test.network.bounds)
-    plotter.plot_test(test)
-    save_plot(plot_file, dpi=c.pt.dpi_final)
-
-def plot_network(plot_file, network):
-    title = 'debug'
-    plotter = StandaloneTestPlotter(title, network.bounds)
-    plotter.plot_network(network)
-    save_plot(plot_file, dpi=c.pt.dpi_final)
-
-def get_lines_angle(linea, lineb):
-    acoords = linea.coords
-    bcoords = lineb.coords
-    adir = (acoords[-1][0] - acoords[0][0], acoords[-1][1], acoords[0][1])
-    bdir = (bcoords[-1][0] - bcoords[0][0], bcoords[-1][1], bcoords[0][1])
-    xdiff = adir[0] - bdir[0]
-    ydiff = adir[1] - bdir[1]
-    angle = math.degrees(math.atan2(ydiff, xdiff))
-    angle = math.fabs(angle)
-    return angle
-
-
-def score_path_polyline(path_line):
-    coords = path_line.coords
-    if len(coords) < 3:
-        return 0.01
-
-    sum = 0.01
-    last_coord = coords[0]
-    for coord, next_coord in zip(coords[1:], coords[2:]):
-        beg = LineString([last_coord, coord])
-        end = LineString([coord, next_coord])
-        angle = get_lines_angle(beg, end)
-        length = beg.length + end.length
-        sum += angle
-        sum += length
-
-    sum = float(sum)
-    sum /= 10000.0
-
-    return sum
-
-class TestSuiteEvaluation:
-    RESULT_TIMEOUT = 'timeout'
-    RESULT_SUCCESS = 'success'
-
-    def __init__(self, result, score, oob, timeouts, coverage, total_coverage, duration):
-        self.result = result
-        self.score = score
-        self.oob = oob
-        self.timeouts = timeouts
-        self.coverage = coverage
-        self.total_coverage = total_coverage
-        self.duration = duration
-
-
-class SuiteEvaluator:
-    def evaluate_suite(self, suite):
-        eval_beg = datetime.datetime.now()
-        min = sys.maxsize
-        max = -1
-        sum = 0
-
-        oob = 0
-        timeouts = 0
-
-        for idx, test in enumerate(suite):
-            score, reason = self.evaluate_test(test, suite)
-            test.score = score
-            test.reason = reason
-
-            l.info('Evaluating test: {}/{} - {} - {}'.format(idx + 1, len(suite), test.score, test.reason))
-
-            if math.isnan(score):
-                # This test did not run, so we skip the evaluation part
-                continue
-
-            if score < min:
-                min = score
-            if score > max:
-                max = score
-            sum += score
-
-            oob += test.execution.oobs
-
-            if test.reason == REASON_TIMED_OUT:
-                timeouts += 1
-
-        eval_end = datetime.datetime.now()
-        eval_dur = (eval_end - eval_beg).seconds
-
-        coverage = RoadTest.get_suite_coverage(suite, 2)
-        total_coverage = RoadTest.get_suite_total_coverage(suite, 2)
-
-        ret = TestSuiteEvaluation(TestSuiteEvaluation.RESULT_SUCCESS, sum, oob, timeouts, coverage, total_coverage, eval_dur)
-        return ret
-
-    def evaluate_test(self, test, suite):
-        raise NotImplementedError()
-
-
-class StructureEvaluator(SuiteEvaluator):
-    """This evaluator does not require the test to be executed"""
-    def evaluate_test(self, test, suite):
-        l.info('Evaluating test: %s', str(test))
-        path_line = test.get_path_polyline()
-        return score_path_polyline(path_line) * len(test.network.nodes), RESULT_SUCCESS
-
-
-class BeamNGEvaluator(SuiteEvaluator):
-    def __init__(self,
-                 level_dir=ExecutionConfig.BEAMNG_DIR,
-                 host=ExecutionConfig.HOST,
-                 port=ExecutionConfig.PORT,
-                 plot=False):
-        self.level_dir = level_dir
-        self.host = host
-        self.port = port
-        self.plot = plot
-
-    def evaluate_test(self, test, suite):
-        if test.score:
-            return test.score
-
-        runner = TestRunner(test, self.level_dir, self.host, self.port, self.plot)
-        try:
-            execution = runner.run()
-        finally:
-            runner.close()
-        if execution.average_distance:
-            return execution.maximum_distance, execution.oobs
-        else:
-            return -1, -1
-
-
-class MockRunner:
-    def __init__(self, test):
-        self.test = test
-
-    def run(self):
-        now = datetime.datetime.now()
-        test_execution = TestExecution(self.test, random.random(), REASON_GOAL_REACHED, [],
-                             random.randint(0, 5), now, now,
-                             minimum_distance=0, average_distance=0.5, maximum_distance=1.0)
-        test_execution.simulation_time = random.randint(10, 12)
-        return test_execution
-
-
-    def close(self):
-        pass
-
-
-def gen_mock_runner_factory():
-    def factory(test):
-        runner = MockRunner(test)
-        return runner
-    return factory
-
-
-class LaneDistanceEvaluator(SuiteEvaluator):
-    """ Try to maximize the lane distance but cap it to 1.0 in case of OBE. We are not interested in the criticality
-    of OBEs here"""
-
-    def evaluate_test(self, test, suite):
-        # Tests that where not executed cannot be assigned a score
-        if test.execution is None:
-            return math.nan, "Test was not executed"
-
-        if test.execution.result == RESULT_SUCCESS:
-            fitness = test.execution.maximum_distance / c.ev.lane_width
-            fitness = min(fitness, 1.0)
-        else:
-            if test.execution.reason == REASON_OFF_TRACK:
-                fitness = test.execution.maximum_distance / c.ev.lane_width
-                fitness = min(fitness, 1.0)
-            else:
-                fitness = -1
-
-        return fitness, test.execution.reason
-
-
-class MaxLaneDistanceEvaluator(SuiteEvaluator):
-    """ Try to maximize the (BOUNDED) lane distance. We are interested in the Criticality of the OBE."""
-    def evaluate_test(self, test, suite):
-        # Tests that where not executed cannot be assigned a score
-        if test.execution is None:
-            return math.nan, "Test was not executed"
-
-        if test.execution.result == RESULT_SUCCESS:
-            fitness = test.execution.maximum_distance / c.ev.lane_width
-        else:
-            if test.execution.reason == REASON_OFF_TRACK:
-                fitness = test.execution.maximum_distance / c.ev.lane_width
-            else:
-                fitness = -1
-
-        return fitness, test.execution.reason
-
-
-class SegCountEvaluator(SuiteEvaluator):
-    def evaluate_test(self, test, suite):
-        return len(test.network.parentage.nodes()), RESULT_SUCCESS
-
-class UniquenessEvaluator(SuiteEvaluator):
-
-    def evaluate_test(self, test, suite):
-        ret = 0
-        for other in suite:
-            if other == test:
-                continue
-
-            testdist = test.distance(other)
-            ret += testdist
-        ret /= (len(suite) - 1)
-        return ret, RESULT_SUCCESS
-
-
-class UniqueLaneDistanceEvaluator(SuiteEvaluator):
-    def __init__(self):
-        self.lanedist = LaneDistanceEvaluator()
-        self.uniq = UniquenessEvaluator()
-
-    def evaluate_test(self, test, suite):
-        score_lanedist, reason = self.lanedist.evaluate_test(test, suite)
-        score_uniq, reason = self.uniq.evaluate_test(test, suite)
-        return score_uniq * score_lanedist, reason
-
-
-class RandomEvaluator(SuiteEvaluator):
-    """Return a random evaluation of the individual. Mostly for testing purposed and to implement random generation"""
-    def __init__(self, rng):
-        self.rng = rng
-
-    def evaluate_test(self, test, suite):
-        if test.execution is None:
-            return math.nan, "Test was not executed"
-
-        return self.rng.random(), test.execution.reason
-
-
-def determine_path(test):
-    start_node = test.network.get_nodes_at(test.start)
-    goal_node = test.network.get_nodes_at(test.goal)
-    assert len(start_node) > 0
-    assert len(goal_node) > 0
-    start_node = start_node.pop()
-    goal_node = goal_node.pop()
-    return test.network.shortest_path(start_node, goal_node)
-
-
-
-class DeapTestGeneration:
-
-    def __init__(self,
-                 toolbox,
-                 runner_factory=None,
-                 **evopts):
-        # DEAP framework
-        self.toolbox = toolbox
-        # Test runner factory
-        self.runner_factory = runner_factory
-
-        # TODO Not sure what's this...
-        self.evopts = evopts
-
-        #
-        size = c.ev.bounds
-        self.bounds = box(-size, -size, size, size)
-        self.max_pop = c.ev.pop_size
-
-        self.population = None
-
-        self.test_id = 1
-        self.step = 0
-
-    def run_test(self, test):
-        while True:
-            # Test Runner is bound to the test. We need to configure the factory to return a new instance of a runner
-            # configured to use the available BeamNG
-            runner = self.runner_factory(test)
-            try:
-                execution = runner.run()
-                return execution
-            except Exception as e:
-                l.error('Error running test %s', test)
-                l.exception(e)
-                sleep(30.0)
-            finally:
-                runner.close()
-
-    def run_suite(self):
-        for test in self.population:
-            if not test.execution:
-                # Execute the test
-                execution = self.run_test(test)
-                test.execution = execution
-                # Pass the result back
-                yield test
-<<<<<<< HEAD
-            else:
-                l.info("Already executed %s", test)
-=======
->>>>>>> f5389fc6
-
-    def spawn_test(self, bounds, seed):
-        network = generate_networks(bounds, [seed])[0]
-        test = self.test_from_network(network)
-        return test
-
-    def beg_evol_clock(self):
-        self.beg_evol = datetime.datetime.now()
-
-    def end_evol_clock(self):
-        assert self.beg_evol
-        ret = datetime.datetime.now() - self.beg_evol
-        self.beg_evol = None
-        return ret.seconds
-
-    def beg_evaluation_clock(self):
-        self.beg_evaluation = datetime.datetime.now()
-
-    def end_evaluation_clock(self):
-        assert self.beg_evaluation
-        ret = datetime.datetime.now() - self.beg_evaluation
-        self.beg_evaluation = None
-        return ret.seconds
-
-    def start_wall_time_clock(self):
-        self.wall_time = datetime.datetime.now()
-
-    def get_wall_time_clock(self):
-        assert self.wall_time
-        ret = datetime.datetime.now() - self.wall_time
-        return ret.seconds
-
-    def evolve_suite(self, generations, time_limit, use_simulation_time):
-        total_evaluation_time = 0
-        total_evol_time = 0
-        total_simulation_time = 0
-
-        if time_limit != math.inf:
-            l.info("Generation has %d seconds left", time_limit)
-
-        # Start wall time clock to compute time limit
-        self.start_wall_time_clock()
-
-        # Initialise pop
-        l.debug('Starting evolution clock.')
-        self.beg_evol_clock()
-        l.debug('Initialising test suite population.')
-        self.population = self.toolbox.population(self.max_pop)
-
-        total_evol_time += self.end_evol_clock()
-        l.debug('Paused evolution clock at: %s', total_evol_time)
-
-        # Notify caller about progress
-        yield ('finish_generation', self.population)
-
-        # Evaluate the initial population
-        l.debug('Running initial evaluation of test suite.')
-
-        # Execute the tests one by one and evaluate their fitness
-        for idx, executed_test in enumerate(self.run_suite()):
-
-            self.beg_evaluation_clock()
-            l.debug("Evaluating execution of test %s", executed_test.test_id)
-            fitness_values, reason = self.toolbox.evaluate(executed_test, self.population)
-            executed_test.fitness.values = (fitness_values,)
-            l.info('Evaluating test: {}/{} - {} - {}'.format(idx + 1, len(self.population), fitness_values, reason))
-            total_evaluation_time += self.end_evaluation_clock()
-            total_simulation_time += executed_test.execution.simulation_time
-            # Dumping of the population happens ONLY after the selection, meaning that if a test is executed but not selected it will not be dumped.
-            yield ('test_executed', (executed_test))
-
-            # Has the execution reached its final goal?
-            if self.toolbox.stop_search(executed_test):
-                l.info("The search achieved its goal. Stop.")
-                # If we return at this point, the loop will not be executed
-<<<<<<< HEAD
-                yield ('goal_achieved', (executed_test, self.population, total_simulation_time))
-=======
-                yield ('goal_achieved', (executed_test, self.population))
->>>>>>> f5389fc6
-
-            if not use_simulation_time:
-                if self.get_wall_time_clock() >= time_limit:
-                    l.info("Enforcing time limit")
-                    # If we return at this point, the loop will not be executed
-                    yield ('time_limit_reached', (self.population))
-                else:
-                    l.info("Remaining time %f", time_limit - self.get_wall_time_clock() )
-            else:
-                if total_simulation_time >= time_limit:
-                    l.info("Enforcing time limit")
-                    # If we return at this point, the loop will not be executed
-                    yield ('time_limit_reached', (self.population))
-                else:
-                    l.info("Remaining time %f", time_limit - total_simulation_time)
-
-        l.debug('Entering main evolution loop: remaining generations {}.', generations)
-        natural_numbers = itertools.count()
-
-        # Iterate over all the numbers that are less than generations
-        for n in natural_numbers:
-
-            if n > generations:
-                l.info('Main evolution loop: no more generation')
-                break
-
-            l.debug('Starting evolution clock for generation %d', n)
-            self.beg_evol_clock()
-
-            l.info('Test evolution step: %s', self.step)
-
-            l.debug('Sorting population by score (Higher score comes first')
-            self.population = sorted(self.population, key=lambda ind: sum(ind.fitness.values), reverse=True)
-            if len(self.population) > self.max_pop:
-                l.error("Current population has more elements than expected {} instead of {}. Select best individuals",
-                        len(self.population), self.max_pop)
-                self.population = self.population[0:self.max_pop]
-
-            best_individual = self.population[0]
-            l.debug("Promote best individual {}", best_individual.test_id)
-            next_generation = [best_individual]
-
-            # SELECT INDIVIDUALS
-            l.debug('Select individuals.')
-            offspring = self.toolbox.select(self.population, self.max_pop)
-
-            l.debug('Mate individuals.')
-            # Since our search operators generates new individuals, we cannot clone the offspring to mate and and
-            # mutate them, instead we keep track of their index and replace the objects as we move on
-            for mom_idx, dad_idx in zip(range(len(offspring))[::2], range(len(offspring))[1::2]):
-
-                mom = offspring[mom_idx]
-                dad = offspring[dad_idx]
-
-                l.debug("Selected ({}){} and ({}){} ", mom_idx, mom.test_id, dad_idx, dad.test_id)
-
-                if mom == dad:
-                    l.debug("Same individual. Move on")
-                    continue
-
-                if random.random() < c.ev.crossover_probability:
-                    l.info("Mating (%d)Test#%d and (%d) Test#%d", mom_idx, mom.test_id, dad_idx, dad.test_id)
-                    # This returns the individuals resulting from the cross-over and leaves the parents intact so
-                    # they can mate again without problems
-
-                    children, aux = self.toolbox.mate(mom, dad)
-
-                    if children:
-<<<<<<< HEAD
-                        l.info('Cross-over produced %s children', len(children))
-=======
-                        l.debug('Cross-over produced %s children', len(children))
->>>>>>> f5389fc6
-
-                        for idx, child in zip([mom_idx, dad_idx], children):
-                            del child.fitness.values
-                            offspring[idx] = child
-<<<<<<< HEAD
-                            l.info("Cross-over generated child {} which replaced parent({}){}", child.test_id, idx,
-                                    offspring[idx].test_id)
-                    else:
-                        l.info('Cross-over did not produce any valid children')
-=======
-                            l.debug("Cross-over generated child {} which replaced parent({}){}", child.test_id, idx,
-                                    offspring[idx].test_id)
-                    else:
-                        l.debug('Cross-over did not produce any valid children')
->>>>>>> f5389fc6
-                else:
-                    l.debug("Did not mate ({}){} and ({}){} ", mom_idx, mom.test_id, dad_idx, dad.test_id)
-
-            l.debug("Mutate individuals.")
-            for mut_idx in range(len(offspring)):
-                mutable = offspring[mut_idx]
-
-                if random.random() < c.ev.mut_chance:
-                    l.info("Mutating (%d) Test#%d ", mut_idx, mutable .test_id)
-
-                    mutated = self.toolbox.mutate(mutable)
-
-                    if mutated and mutated is not None:
-                        l.debug('Mutation produced {}', mutated.test_id)
-                        del mutated.fitness.values
-                        offspring[mut_idx] = mutated
-                    else:
-                        l.info("Mutation failed")
-
-            next_generation.extend([child for child in offspring if not child.fitness.valid])
-
-            # Ad this point we can notify that we generated new individuals
-            yield ('finish_generation', (next_generation))
-
-            previous_population = self.population
-            self.population = next_generation
-            self.step += 1
-            total_evol_time += self.end_evol_clock()
-
-            # Execute newly generated tests
-            # Execute the tests one by one and evaluate their fitness
-            l.debug("Running newly generated tests")
-            for idx, executed_test in enumerate(self.run_suite()):
-                self.beg_evaluation_clock()
-                l.debug("Evaluating execution of test %s", executed_test.test_id)
-                fitness_values, reason = self.toolbox.evaluate(executed_test, self.population)
-                executed_test.fitness.values = (fitness_values, )
-                l.info('Evaluating test: {}/{} - {} - {}'.format(idx + 1, len(self.population), fitness_values, reason))
-                total_evaluation_time += self.end_evaluation_clock()
-                total_simulation_time += executed_test.execution.simulation_time
-                # Dumping of the population happens ONLY later
-                yield ('test_executed', (executed_test))
-
-                # Has the execution reached its final goal?
-                if self.toolbox.stop_search(executed_test):
-                    l.debug("The search achieved its goal. Stop.")
-<<<<<<< HEAD
-                    yield ('goal_achieved', (executed_test, self.population, total_simulation_time))
-=======
-                    yield ('goal_achieved', (executed_test, self.population))
->>>>>>> f5389fc6
-
-                if not use_simulation_time:
-                    if self.get_wall_time_clock() >= time_limit:
-                        l.info("Enforcing time limit")
-                        # Notify the "caller" about ending the generation.
-                        yield ('time_limit_reached', (self.population))
-                    else:
-                      l.info("Remaining time %f", time_limit - self.get_wall_time_clock() )
-                else:
-                    if total_simulation_time >= time_limit:
-                        l.info("Enforcing time limit")
-                        # Notify the "caller" about ending the generation.
-                        yield ('time_limit_reached', (self.population))
-                    else:
-                        l.info("Remaining time %f", time_limit - total_simulation_time)
-
-            # Combine the next_generation with the previous population
-            self.toolbox.merge_populations(self.population, previous_population)
-
-            # This might create new random tests which are not yet evaluated.... So we need to execute them
-            for idx, executed_test in enumerate(self.run_suite()):
-                self.beg_evaluation_clock()
-                l.debug("Evaluating execution of test %s", executed_test.test_id)
-                fitness_values, reason = self.toolbox.evaluate(executed_test, self.population)
-                executed_test.fitness.values = (fitness_values, )
-                l.info('Evaluating test: {}/{} - {} - {}'.format(idx + 1, len(self.population), fitness_values, reason))
-                total_evaluation_time += self.end_evaluation_clock()
-                total_simulation_time += executed_test.execution.simulation_time
-                # Dumping of the population happens ONLY later
-                yield ('test_executed', (executed_test))
-
-                # Has the execution reached its final goal?
-                if self.toolbox.stop_search(executed_test):
-                    l.debug("The search achieved its goal. Stop.")
-<<<<<<< HEAD
-                    yield ('goal_achieved', (executed_test, self.population, total_simulation_time))
-=======
-                    yield ('goal_achieved', (executed_test, self.population))
->>>>>>> f5389fc6
-
-                if not use_simulation_time:
-                    if self.get_wall_time_clock() >= time_limit:
-                        l.info("Enforcing time limit")
-                        # Notify the "caller" about ending the generation.
-                        yield ('time_limit_reached', (self.population))
-                    else:
-                        l.info("Remaining time %f", time_limit - self.get_wall_time_clock())
-                else:
-                    if total_simulation_time >= time_limit:
-                        l.info("Enforcing time limit")
-                        # Notify the "caller" about ending the generation.
-                        yield ('time_limit_reached', (self.population))
-                    else:
-                        l.info("Remaining time %f", time_limit - total_simulation_time)
-
-            l.info("Total Time Spent in Evaluating Tests " + str(total_evaluation_time))
-            l.info("Total Time Spent in Generating Tests " + str(total_evol_time))
-            l.info("Total Time Spent in Executing Tests (Simulation time) " + str(total_simulation_time))
-
-            yield ('finish_evolution', (self.population, total_evol_time, total_evaluation_time, total_simulation_time))
-
-        # Notify that we run all the generations and we can stop the search
-        yield ('budget_limit_reached', (self.population)) #, total_evol_time, total_evaluation_time))
-
-from asfault.mateselectors import *
+import datetime
+from time import time, sleep
+
+import itertools
+
+from asfault.config import *
+from asfault.beamer import TestRunner, RESULT_SUCCESS, REASON_OFF_TRACK, REASON_TIMED_OUT, REASON_GOAL_REACHED, generate_test_prefab
+from asfault.generator import RoadGenerator, generate_networks
+from asfault.plotter import *
+
+UNIQUE_THRESHOLD = 0.1
+
+def plot_test(plot_file, test):
+    title = 'Test: {}'.format(test.test_id)
+    plotter = StandaloneTestPlotter(title, test.network.bounds)
+    plotter.plot_test(test)
+    save_plot(plot_file, dpi=c.pt.dpi_final)
+
+def plot_network(plot_file, network):
+    title = 'debug'
+    plotter = StandaloneTestPlotter(title, network.bounds)
+    plotter.plot_network(network)
+    save_plot(plot_file, dpi=c.pt.dpi_final)
+
+def get_lines_angle(linea, lineb):
+    acoords = linea.coords
+    bcoords = lineb.coords
+    adir = (acoords[-1][0] - acoords[0][0], acoords[-1][1], acoords[0][1])
+    bdir = (bcoords[-1][0] - bcoords[0][0], bcoords[-1][1], bcoords[0][1])
+    xdiff = adir[0] - bdir[0]
+    ydiff = adir[1] - bdir[1]
+    angle = math.degrees(math.atan2(ydiff, xdiff))
+    angle = math.fabs(angle)
+    return angle
+
+
+def score_path_polyline(path_line):
+    coords = path_line.coords
+    if len(coords) < 3:
+        return 0.01
+
+    sum = 0.01
+    last_coord = coords[0]
+    for coord, next_coord in zip(coords[1:], coords[2:]):
+        beg = LineString([last_coord, coord])
+        end = LineString([coord, next_coord])
+        angle = get_lines_angle(beg, end)
+        length = beg.length + end.length
+        sum += angle
+        sum += length
+
+    sum = float(sum)
+    sum /= 10000.0
+
+    return sum
+
+class TestSuiteEvaluation:
+    RESULT_TIMEOUT = 'timeout'
+    RESULT_SUCCESS = 'success'
+
+    def __init__(self, result, score, oob, timeouts, coverage, total_coverage, duration):
+        self.result = result
+        self.score = score
+        self.oob = oob
+        self.timeouts = timeouts
+        self.coverage = coverage
+        self.total_coverage = total_coverage
+        self.duration = duration
+
+
+class SuiteEvaluator:
+    def evaluate_suite(self, suite):
+        eval_beg = datetime.datetime.now()
+        min = sys.maxsize
+        max = -1
+        sum = 0
+
+        oob = 0
+        timeouts = 0
+
+        for idx, test in enumerate(suite):
+            score, reason = self.evaluate_test(test, suite)
+            test.score = score
+            test.reason = reason
+
+            l.info('Evaluating test: {}/{} - {} - {}'.format(idx + 1, len(suite), test.score, test.reason))
+
+            if math.isnan(score):
+                # This test did not run, so we skip the evaluation part
+                continue
+
+            if score < min:
+                min = score
+            if score > max:
+                max = score
+            sum += score
+
+            oob += test.execution.oobs
+
+            if test.reason == REASON_TIMED_OUT:
+                timeouts += 1
+
+        eval_end = datetime.datetime.now()
+        eval_dur = (eval_end - eval_beg).seconds
+
+        coverage = RoadTest.get_suite_coverage(suite, 2)
+        total_coverage = RoadTest.get_suite_total_coverage(suite, 2)
+
+        ret = TestSuiteEvaluation(TestSuiteEvaluation.RESULT_SUCCESS, sum, oob, timeouts, coverage, total_coverage, eval_dur)
+        return ret
+
+    def evaluate_test(self, test, suite):
+        raise NotImplementedError()
+
+
+class StructureEvaluator(SuiteEvaluator):
+    """This evaluator does not require the test to be executed"""
+    def evaluate_test(self, test, suite):
+        l.info('Evaluating test: %s', str(test))
+        path_line = test.get_path_polyline()
+        return score_path_polyline(path_line) * len(test.network.nodes), RESULT_SUCCESS
+
+
+class BeamNGEvaluator(SuiteEvaluator):
+    def __init__(self,
+                 level_dir=ExecutionConfig.BEAMNG_DIR,
+                 host=ExecutionConfig.HOST,
+                 port=ExecutionConfig.PORT,
+                 plot=False):
+        self.level_dir = level_dir
+        self.host = host
+        self.port = port
+        self.plot = plot
+
+    def evaluate_test(self, test, suite):
+        if test.score:
+            return test.score
+
+        runner = TestRunner(test, self.level_dir, self.host, self.port, self.plot)
+        try:
+            execution = runner.run()
+        finally:
+            runner.close()
+        if execution.average_distance:
+            return execution.maximum_distance, execution.oobs
+        else:
+            return -1, -1
+
+
+class MockRunner:
+    def __init__(self, test):
+        self.test = test
+
+    def run(self):
+        now = datetime.datetime.now()
+        test_execution = TestExecution(self.test, random.random(), REASON_GOAL_REACHED, [],
+                             random.randint(0, 5), now, now,
+                             minimum_distance=0, average_distance=0.5, maximum_distance=1.0)
+        test_execution.simulation_time = random.randint(10, 12)
+        return test_execution
+
+
+    def close(self):
+        pass
+
+
+def gen_mock_runner_factory():
+    def factory(test):
+        runner = MockRunner(test)
+        return runner
+    return factory
+
+
+class LaneDistanceEvaluator(SuiteEvaluator):
+    """ Try to maximize the lane distance but cap it to 1.0 in case of OBE. We are not interested in the criticality
+    of OBEs here"""
+
+    def evaluate_test(self, test, suite):
+        # Tests that where not executed cannot be assigned a score
+        if test.execution is None:
+            return math.nan, "Test was not executed"
+
+        if test.execution.result == RESULT_SUCCESS:
+            fitness = test.execution.maximum_distance / c.ev.lane_width
+            fitness = min(fitness, 1.0)
+        else:
+            if test.execution.reason == REASON_OFF_TRACK:
+                fitness = test.execution.maximum_distance / c.ev.lane_width
+                fitness = min(fitness, 1.0)
+            else:
+                fitness = -1
+
+        return fitness, test.execution.reason
+
+
+class MaxLaneDistanceEvaluator(SuiteEvaluator):
+    """ Try to maximize the (BOUNDED) lane distance. We are interested in the Criticality of the OBE."""
+    def evaluate_test(self, test, suite):
+        # Tests that where not executed cannot be assigned a score
+        if test.execution is None:
+            return math.nan, "Test was not executed"
+
+        if test.execution.result == RESULT_SUCCESS:
+            fitness = test.execution.maximum_distance / c.ev.lane_width
+        else:
+            if test.execution.reason == REASON_OFF_TRACK:
+                fitness = test.execution.maximum_distance / c.ev.lane_width
+            else:
+                fitness = -1
+
+        return fitness, test.execution.reason
+
+
+class SegCountEvaluator(SuiteEvaluator):
+    def evaluate_test(self, test, suite):
+        return len(test.network.parentage.nodes()), RESULT_SUCCESS
+
+class UniquenessEvaluator(SuiteEvaluator):
+
+    def evaluate_test(self, test, suite):
+        ret = 0
+        for other in suite:
+            if other == test:
+                continue
+
+            testdist = test.distance(other)
+            ret += testdist
+        ret /= (len(suite) - 1)
+        return ret, RESULT_SUCCESS
+
+
+class UniqueLaneDistanceEvaluator(SuiteEvaluator):
+    def __init__(self):
+        self.lanedist = LaneDistanceEvaluator()
+        self.uniq = UniquenessEvaluator()
+
+    def evaluate_test(self, test, suite):
+        score_lanedist, reason = self.lanedist.evaluate_test(test, suite)
+        score_uniq, reason = self.uniq.evaluate_test(test, suite)
+        return score_uniq * score_lanedist, reason
+
+
+class RandomEvaluator(SuiteEvaluator):
+    """Return a random evaluation of the individual. Mostly for testing purposed and to implement random generation"""
+    def __init__(self, rng):
+        self.rng = rng
+
+    def evaluate_test(self, test, suite):
+        if test.execution is None:
+            return math.nan, "Test was not executed"
+
+        return self.rng.random(), test.execution.reason
+
+
+def determine_path(test):
+    start_node = test.network.get_nodes_at(test.start)
+    goal_node = test.network.get_nodes_at(test.goal)
+    assert len(start_node) > 0
+    assert len(goal_node) > 0
+    start_node = start_node.pop()
+    goal_node = goal_node.pop()
+    return test.network.shortest_path(start_node, goal_node)
+
+
+
+class DeapTestGeneration:
+
+    def __init__(self,
+                 toolbox,
+                 runner_factory=None,
+                 **evopts):
+        # DEAP framework
+        self.toolbox = toolbox
+        # Test runner factory
+        self.runner_factory = runner_factory
+
+        # TODO Not sure what's this...
+        self.evopts = evopts
+
+        #
+        size = c.ev.bounds
+        self.bounds = box(-size, -size, size, size)
+        self.max_pop = c.ev.pop_size
+
+        self.population = None
+
+        self.test_id = 1
+        self.step = 0
+
+    def run_test(self, test):
+        while True:
+            # Test Runner is bound to the test. We need to configure the factory to return a new instance of a runner
+            # configured to use the available BeamNG
+            runner = self.runner_factory(test)
+            try:
+                execution = runner.run()
+                return execution
+            except Exception as e:
+                l.error('Error running test %s', test)
+                l.exception(e)
+                sleep(30.0)
+            finally:
+                runner.close()
+
+    def run_suite(self):
+        for test in self.population:
+            if not test.execution:
+                # Execute the test
+                execution = self.run_test(test)
+                test.execution = execution
+                # Pass the result back
+                yield test
+
+    def spawn_test(self, bounds, seed):
+        network = generate_networks(bounds, [seed])[0]
+        test = self.test_from_network(network)
+        return test
+
+    def beg_evol_clock(self):
+        self.beg_evol = datetime.datetime.now()
+
+    def end_evol_clock(self):
+        assert self.beg_evol
+        ret = datetime.datetime.now() - self.beg_evol
+        self.beg_evol = None
+        return ret.seconds
+
+    def beg_evaluation_clock(self):
+        self.beg_evaluation = datetime.datetime.now()
+
+    def end_evaluation_clock(self):
+        assert self.beg_evaluation
+        ret = datetime.datetime.now() - self.beg_evaluation
+        self.beg_evaluation = None
+        return ret.seconds
+
+    def start_wall_time_clock(self):
+        self.wall_time = datetime.datetime.now()
+
+    def get_wall_time_clock(self):
+        assert self.wall_time
+        ret = datetime.datetime.now() - self.wall_time
+        return ret.seconds
+
+    def evolve_suite(self, generations, time_limit, use_simulation_time):
+        total_evaluation_time = 0
+        total_evol_time = 0
+        total_simulation_time = 0
+
+        if time_limit != math.inf:
+            l.info("Generation has %d seconds left", time_limit)
+
+        # Start wall time clock to compute time limit
+        self.start_wall_time_clock()
+
+        # Initialise pop
+        l.debug('Starting evolution clock.')
+        self.beg_evol_clock()
+        l.debug('Initialising test suite population.')
+        self.population = self.toolbox.population(self.max_pop)
+
+        total_evol_time += self.end_evol_clock()
+        l.debug('Paused evolution clock at: %s', total_evol_time)
+
+        # Notify caller about progress
+        yield ('finish_generation', self.population)
+
+        # Evaluate the initial population
+        l.debug('Running initial evaluation of test suite.')
+
+        # Execute the tests one by one and evaluate their fitness
+        for idx, executed_test in enumerate(self.run_suite()):
+
+            self.beg_evaluation_clock()
+            l.debug("Evaluating execution of test %s", executed_test.test_id)
+            fitness_values, reason = self.toolbox.evaluate(executed_test, self.population)
+            executed_test.fitness.values = (fitness_values,)
+            l.info('Evaluating test: {}/{} - {} - {}'.format(idx + 1, len(self.population), fitness_values, reason))
+            total_evaluation_time += self.end_evaluation_clock()
+            total_simulation_time += executed_test.execution.simulation_time
+            # Dumping of the population happens ONLY after the selection, meaning that if a test is executed but not selected it will not be dumped.
+            yield ('test_executed', (executed_test))
+
+            # Has the execution reached its final goal?
+            if self.toolbox.stop_search(executed_test):
+                l.info("The search achieved its goal. Stop.")
+                # If we return at this point, the loop will not be executed
+                yield ('goal_achieved', (executed_test, self.population))
+
+            if not use_simulation_time:
+                if self.get_wall_time_clock() >= time_limit:
+                    l.info("Enforcing time limit")
+                    # If we return at this point, the loop will not be executed
+                    yield ('time_limit_reached', (self.population))
+                else:
+                    l.info("Remaining time %f", time_limit - self.get_wall_time_clock() )
+            else:
+                if total_simulation_time >= time_limit:
+                    l.info("Enforcing time limit")
+                    # If we return at this point, the loop will not be executed
+                    yield ('time_limit_reached', (self.population))
+                else:
+                    l.info("Remaining time %f", time_limit - total_simulation_time)
+
+        l.debug('Entering main evolution loop: remaining generations {}.', generations)
+        natural_numbers = itertools.count()
+
+        # Iterate over all the numbers that are less than generations
+        for n in natural_numbers:
+
+            if n > generations:
+                l.info('Main evolution loop: no more generation')
+                break
+
+            l.debug('Starting evolution clock for generation %d', n)
+            self.beg_evol_clock()
+
+            l.info('Test evolution step: %s', self.step)
+
+            l.debug('Sorting population by score (Higher score comes first')
+            self.population = sorted(self.population, key=lambda ind: sum(ind.fitness.values), reverse=True)
+            if len(self.population) > self.max_pop:
+                l.error("Current population has more elements than expected {} instead of {}. Select best individuals",
+                        len(self.population), self.max_pop)
+                self.population = self.population[0:self.max_pop]
+
+            best_individual = self.population[0]
+            l.debug("Promote best individual {}", best_individual.test_id)
+            next_generation = [best_individual]
+
+            # SELECT INDIVIDUALS
+            l.debug('Select individuals.')
+            offspring = self.toolbox.select(self.population, self.max_pop)
+
+            l.debug('Mate individuals.')
+            # Since our search operators generates new individuals, we cannot clone the offspring to mate and and
+            # mutate them, instead we keep track of their index and replace the objects as we move on
+            for mom_idx, dad_idx in zip(range(len(offspring))[::2], range(len(offspring))[1::2]):
+
+                mom = offspring[mom_idx]
+                dad = offspring[dad_idx]
+
+                l.debug("Selected ({}){} and ({}){} ", mom_idx, mom.test_id, dad_idx, dad.test_id)
+
+                if mom == dad:
+                    l.debug("Same individual. Move on")
+                    continue
+
+                if random.random() < c.ev.crossover_probability:
+                    l.info("Mating (%d)Test#%d and (%d) Test#%d", mom_idx, mom.test_id, dad_idx, dad.test_id)
+                    # This returns the individuals resulting from the cross-over and leaves the parents intact so
+                    # they can mate again without problems
+
+                    children, aux = self.toolbox.mate(mom, dad)
+
+                    if children:
+                        l.debug('Cross-over produced %s children', len(children))
+
+                        for idx, child in zip([mom_idx, dad_idx], children):
+                            del child.fitness.values
+                            offspring[idx] = child
+                            l.debug("Cross-over generated child {} which replaced parent({}){}", child.test_id, idx,
+                                    offspring[idx].test_id)
+                    else:
+                        l.debug('Cross-over did not produce any valid children')
+                else:
+                    l.debug("Did not mate ({}){} and ({}){} ", mom_idx, mom.test_id, dad_idx, dad.test_id)
+
+            l.debug("Mutate individuals.")
+            for mut_idx in range(len(offspring)):
+                mutable = offspring[mut_idx]
+
+                if random.random() < c.ev.mut_chance:
+                    l.info("Mutating (%d) Test#%d ", mut_idx, mutable .test_id)
+
+                    mutated = self.toolbox.mutate(mutable)
+
+                    if mutated and mutated is not None:
+                        l.debug('Mutation produced {}', mutated.test_id)
+                        del mutated.fitness.values
+                        offspring[mut_idx] = mutated
+                    else:
+                        l.info("Mutation failed")
+
+            next_generation.extend([child for child in offspring if not child.fitness.valid])
+
+            # Ad this point we can notify that we generated new individuals
+            yield ('finish_generation', (next_generation))
+
+            previous_population = self.population
+            self.population = next_generation
+            self.step += 1
+            total_evol_time += self.end_evol_clock()
+
+            # Execute newly generated tests
+            # Execute the tests one by one and evaluate their fitness
+            l.debug("Running newly generated tests")
+            for idx, executed_test in enumerate(self.run_suite()):
+                self.beg_evaluation_clock()
+                l.debug("Evaluating execution of test %s", executed_test.test_id)
+                fitness_values, reason = self.toolbox.evaluate(executed_test, self.population)
+                executed_test.fitness.values = (fitness_values, )
+                l.info('Evaluating test: {}/{} - {} - {}'.format(idx + 1, len(self.population), fitness_values, reason))
+                total_evaluation_time += self.end_evaluation_clock()
+                total_simulation_time += executed_test.execution.simulation_time
+                # Dumping of the population happens ONLY later
+                yield ('test_executed', (executed_test))
+
+                # Has the execution reached its final goal?
+                if self.toolbox.stop_search(executed_test):
+                    l.debug("The search achieved its goal. Stop.")
+                    yield ('goal_achieved', (executed_test, self.population))
+
+                if not use_simulation_time:
+                    if self.get_wall_time_clock() >= time_limit:
+                        l.info("Enforcing time limit")
+                        # Notify the "caller" about ending the generation.
+                        yield ('time_limit_reached', (self.population))
+                    else:
+                      l.info("Remaining time %f", time_limit - self.get_wall_time_clock() )
+                else:
+                    if total_simulation_time >= time_limit:
+                        l.info("Enforcing time limit")
+                        # Notify the "caller" about ending the generation.
+                        yield ('time_limit_reached', (self.population))
+                    else:
+                        l.info("Remaining time %f", time_limit - total_simulation_time)
+
+            # Combine the next_generation with the previous population
+            self.toolbox.merge_populations(self.population, previous_population)
+
+            # This might create new random tests which are not yet evaluated.... So we need to execute them
+            for idx, executed_test in enumerate(self.run_suite()):
+                self.beg_evaluation_clock()
+                l.debug("Evaluating execution of test %s", executed_test.test_id)
+                fitness_values, reason = self.toolbox.evaluate(executed_test, self.population)
+                executed_test.fitness.values = (fitness_values, )
+                l.info('Evaluating test: {}/{} - {} - {}'.format(idx + 1, len(self.population), fitness_values, reason))
+                total_evaluation_time += self.end_evaluation_clock()
+                total_simulation_time += executed_test.execution.simulation_time
+                # Dumping of the population happens ONLY later
+                yield ('test_executed', (executed_test))
+
+                # Has the execution reached its final goal?
+                if self.toolbox.stop_search(executed_test):
+                    l.debug("The search achieved its goal. Stop.")
+                    yield ('goal_achieved', (executed_test, self.population))
+
+                if not use_simulation_time:
+                    if self.get_wall_time_clock() >= time_limit:
+                        l.info("Enforcing time limit")
+                        # Notify the "caller" about ending the generation.
+                        yield ('time_limit_reached', (self.population))
+                    else:
+                        l.info("Remaining time %f", time_limit - self.get_wall_time_clock())
+                else:
+                    if total_simulation_time >= time_limit:
+                        l.info("Enforcing time limit")
+                        # Notify the "caller" about ending the generation.
+                        yield ('time_limit_reached', (self.population))
+                    else:
+                        l.info("Remaining time %f", time_limit - total_simulation_time)
+
+            l.info("Total Time Spent in Evaluating Tests " + str(total_evaluation_time))
+            l.info("Total Time Spent in Generating Tests " + str(total_evol_time))
+            l.info("Total Time Spent in Executing Tests (Simulation time) " + str(total_simulation_time))
+
+            yield ('finish_evolution', (self.population, total_evol_time, total_evaluation_time, total_simulation_time))
+
+        # Notify that we run all the generations and we can stop the search
+        yield ('budget_limit_reached', (self.population)) #, total_evol_time, total_evaluation_time))
+
+from asfault.mateselectors import *