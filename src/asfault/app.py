--- conflicted
+++ resolved
@@ -1,485 +1,376 @@
-import csv
-import dateutil.parser
-import glob
-import logging as l
-import json
-import random
-import shutil
-from pathlib import Path
-from time import time
-import os.path
-import itertools
-import sys
-
-# This should fix many problems... hopefully
-sys.path.append(os.path.dirname(os.path.dirname(os.path.join(__file__))))
-
-from collections import defaultdict
-from matplotlib import pyplot as plt
-import click
-import pandas as pd
-import numpy as np
-import seaborn as sns
-import scipy
-import scipy.stats
-
-from asfault import config, experiments
-from asfault.beamer import *
-from asfault.network import *
-from asfault.evolver import *
-from asfault.graphing import *
-from asfault.plotter import *
-
-from asfault.repair_crossover import *
-
-BEAMNG_FILES = 'beamng_templates'
-
-RESULTS_FILE = 'results.json'
-
-
-DEFAULT_LOG = 'asfault.log'
-DEFAULT_ENV = os.path.join(str(Path.home()), '.asfaultenv')
-
-VERSION=2.0
-
-def log_exception(extype, value, trace):
-    l.exception('Uncaught exception:', exc_info=(extype, value, trace))
-
-
-def setup_logging(log_file):
-    file_handler = l.FileHandler(log_file, 'a', 'utf-8')
-    term_handler = l.StreamHandler()
-    l.basicConfig(format='%(asctime)s %(levelname)-8s %(message)s',
-                  level=l.INFO, handlers=[term_handler, file_handler])
-    sys.excepthook = log_exception
-    l.info('Started the logging framework writing to file: %s', log_file)
-
-def print_version():
-    print('AsFault Version:', VERSION)
-
-def milliseconds():
-    return round(time() * 1000)
-
-
-def read_environment(env_dir):
-    l.info('Starting with environment from: %s', env_dir)
-    config.load_configuration(env_dir)
-
-
-def ensure_environment(env_dir):
-    if not os.path.exists(env_dir):
-        l.info('Initialising empty environment: %s', env_dir)
-        config.init_configuration(env_dir)
-    read_environment(env_dir)
-
-
-@click.group()
-@click.option('--log', type=click.Path(dir_okay=False), default=DEFAULT_LOG)
-def cli(log):
-    setup_logging(log)
-    generate_factories()
-
-
-@cli.group()
-@click.option('--env', type=click.Path(file_okay=False), default=DEFAULT_ENV)
-@click.option('--flush-output', is_flag=True)
-def evolve(env, flush_output):
-    ensure_environment(env)
-    if flush_output:
-        output_dir = config.rg.get_output_path()
-        shutil.rmtree(output_dir)
-        config.rg.ensure_directories()
-
-
-@evolve.resultcallback()
-def kill_beamng_after_evolve(result, **kwargs):
-    kill_beamng()
-<<<<<<< HEAD
-=======
-
-
-# Deprecated. Use EXT also for BEAMNG.AI !
-@evolve.command()
-@click.option('--seed', default=milliseconds())
-@click.option('--generations', default=10)
-@click.option('--render', is_flag=True)
-@click.option('--show', is_flag=True)
-@click.option('--time-limit', default=math.inf)
-@click.option('--use-simulation-time', is_flag=True)
-def bng(seed, generations, render, show, time_limit, use_simulation_time):
-    l.info('Starting BeamNG.AI with seed: {}'.format(seed))
->>>>>>> f5389fc6
-
-
-<<<<<<< HEAD
-# Deprecated. Use EXT also for BEAMNG.AI !
-#@evolve.command()
-#@click.option('--seed', default=milliseconds())
-#@click.option('--generations', default=10)
-#@click.option('--render', is_flag=True)
-#@click.option('--show', is_flag=True)
-#@click.option('--time-limit', default=math.inf)
-#@click.option('--use-simulation-time', is_flag=True)
-#def bng(seed, generations, render, show, time_limit, use_simulation_time):
-#    #    l.info('Starting BeamNG.AI with seed: {}'.format(seed))#
-#
-#    # Ensure the right configurations are there
-#    # Force the use of BeamNG.AI
-#   config.ex.ai_controlled = 'true'
-#
-#   factory = gen_beamng_runner_factory(config.ex.get_level_dir(), config.ex.host, config.ex.port, plot=show)
-#   experiments.deap_experiment(seed, generations, factory, render=render, show=show, time_limit=time_limit, use_simulation_time=use_simulation_time)
-=======
-    factory = gen_beamng_runner_factory(config.ex.get_level_dir(), config.ex.host, config.ex.port, plot=show)
-    experiments.deap_experiment(seed, generations, factory, render=render, show=show, time_limit=time_limit, use_simulation_time=use_simulation_time)
->>>>>>> f5389fc6
-
-
-@evolve.command()
-@click.option('--seed', default=milliseconds())
-@click.option('--generations', default=math.inf)
-@click.option('--render', is_flag=True)
-@click.option('--show', is_flag=True)
-@click.option('--time-limit', default=math.inf)
-@click.option('--use-simulation-time', is_flag=True)
-@click.argument('ctrl')
-def ext(seed, generations, render, show, time_limit, use_simulation_time, ctrl):
-    l.info('Starting external AI {} with seed: {}'.format(ctrl, seed))
-    # Ensure the right confiruations are there
-    # Do not use super-fast-time
-    config.ex.max_speed = 'false'
-    # Do not use BeamNG.AI
-    config.ex.ai_controlled = 'false'
-    # TODO No idea what this
-    # config.ex.direction_agnostic_boundary = True
-
-    factory = gen_beamng_runner_factory(config.ex.get_level_dir(), config.ex.host, config.ex.port, plot=show, ctrl=ctrl)
-    experiments.deap_experiment(seed, generations, factory, render=render, show=show, time_limit=time_limit, use_simulation_time=use_simulation_time)
-
-
-<<<<<<< HEAD
-#@evolve.command()
-#@click.option('--seed', default=milliseconds())
-#@click.option('--generations', default=10)
-#@click.option('--show', is_flag=True)
-#@click.option('--render', is_flag=True)
-#@click.option('--time-limit', default=math.inf)
-#def mock(seed, generations, show, render, time_limit):
-#    factory = gen_mock_runner_factory()
-#    experiments.deap_experiment(seed, generations, factory, time_limit=time_limit, render=render, show=show, )
-
-
-@cli.group()
-@click.option('--env', type=click.Path(file_okay=False), default=DEFAULT_ENV)
-@click.option('--flush-output', is_flag=True)
-def replay(env, flush_output):
-    ensure_environment(env)
-    if flush_output:
-        output_dir = config.rg.get_output_path()
-        shutil.rmtree(output_dir)
-        config.rg.ensure_directories()
-
-@replay.command()
-@click.option('--ext', default=None)
-@click.option('--show', is_flag=True)
-@click.option('--output', default=None)
-@click.argument('test-file', nargs=1)
-def run_test(ext, show, output, test_file):
-    # Use the factory? Not that makes much sense here...
-    factory = gen_beamng_runner_factory(config.ex.get_level_dir(), config.ex.host, config.ex.port, plot=show, ctrl=ext)
-    _run_test(ext,  show, output, test_file, factory)
-
-@replay.command()
-@click.option('--ext', default=None)
-@click.option('--show', is_flag=True)
-@click.option('--output', default=os.path.curdir)
-@click.argument('test-files', nargs=-1, required=True, type=click.Path())
-def run_tests(ext, show, output, test_files):
-    # Use the factory? Not that makes much sense here...
-    factory = gen_beamng_runner_factory(config.ex.get_level_dir(), config.ex.host, config.ex.port, plot=show, ctrl=ext)
-
-    for test_file in test_files:
-        _run_test(ext, show, output, test_file, factory)
-
-@replay.command()
-@click.option('--ext', default=None)
-@click.option('--show', is_flag=True)
-@click.option('--output', default=None)
-def run_tests_from_env(ext, show, output):
-    # Automatically take tests from the exec folder of the environment if it there
-    if Path.is_dir(Path(c.rg.get_execs_path())):
-        # Use the factory? Not that makes much sense here...
-        factory = gen_beamng_runner_factory(config.ex.get_level_dir(), config.ex.host, config.ex.port, plot=show,
-                                            ctrl=ext)
-
-        for test_file in _get_test_files_from_folder(c.rg.get_execs_path()):
-            # Since tests contains previous executions, we need to string execution off that
-            _run_test(ext, show, output, test_file, factory)
-    else:
-        l.error("This command requires an existing folder as input")
-
-
-@replay.command()
-@click.option('--ext', default=None)
-@click.option('--show', is_flag=True)
-@click.option('--output', default=os.path.curdir)
-@click.argument('input_folder', nargs=1, required=True, type=click.Path())
-def run_tests_from_folder(ext, show, output, input_folder):
-    if Path.is_dir(Path(input_folder)):
-        # Use the factory? Not that makes much sense here...
-        factory = gen_beamng_runner_factory(config.ex.get_level_dir(), config.ex.host, config.ex.port, plot=show,
-                                            ctrl=ext)
-
-        for test_file in _get_test_files_from_folder(input_folder):
-            _run_test(ext, show, output, test_file, factory)
-
-    else:
-        l.error("This command requires an existing folder as input")
-
-
-@replay.resultcallback()
-def kill_beamng_after_replay(result, **kwargs):
-    kill_beamng()
-
-=======
-@evolve.command()
-@click.option('--seed', default=milliseconds())
-@click.option('--generations', default=10)
-@click.option('--show', is_flag=True)
-@click.option('--render', is_flag=True)
-@click.option('--time-limit', default=math.inf)
-def mock(seed, generations, show, render, time_limit):
-    factory = gen_mock_runner_factory()
-    experiments.deap_experiment(seed, generations, factory, time_limit=time_limit, render=render, show=show, )
-
-
-@cli.group()
-@click.option('--env', type=click.Path(file_okay=False), default=DEFAULT_ENV)
-@click.option('--flush-output', is_flag=True)
-def replay(env, flush_output):
-    ensure_environment(env)
-    if flush_output:
-        output_dir = config.rg.get_output_path()
-        shutil.rmtree(output_dir)
-        config.rg.ensure_directories()
-
-@replay.resultcallback()
-def kill_beamng_after_replay(result, **kwargs):
-    kill_beamng()
-
->>>>>>> f5389fc6
-
-# SHARED WITH run_tests
-# TODO Set a timeout to stop the test execution ?
-# TODO Check that input file exists
-def _run_test(ext, show, output, test_file, factory):
-    with open(test_file, 'r') as infile:
-        test_dict = json.loads(infile.read())
-    test = RoadTest.from_dict(test_dict)
-
-    # We need to strip out any previous execution from the test to ensure we will get the expected one or nothing
-    if test.execution:
-        l.info("STRIP OFF PREVIOUS EXECUTION")
-        del test.execution
-
-    runner = factory(test)
-
-    if output is None:
-        # Use the default folder
-        output_file = os.path.abspath(os.path.join(config.rg.get_replays_path(), os.path.basename(test_file)))
-    else:
-        # Create output folder if missing
-        if not os.path.exists(output):
-            os.makedirs(output, exist_ok=True)
-        # Configure the output file to be the name of the test. This containts both the test and the execution.
-        output_file = os.path.abspath(os.path.join(output, os.path.basename(test_file)))
-
-    l.info('Starting BeamNG.research to run test: %s', test_file)
-    l.info('Output result to: %s', output_file)
-    if ext:
-        l.info('Configure the external AI: %s', ext)
-        config.ex.ai_controlled = 'false'
-    else:
-        l.info('Driving with BeamNG.AI')
-        config.ex.ai_controlled = 'true'
-
-    # This starts the external client but uses BeamNG AI nevertheless
-    test.execution = runner.run()
-
-    # TODO: RIIA This should be always executed...  !
-    runner.close()
-
-    test_dict = RoadTest.to_dict(test)
-    with open(output_file, 'w', encoding='utf-8') as out:
-        l.info('Writing Results to %s', output_file)
-
-        out.write(json.dumps(test_dict, sort_keys=True, ensure_ascii=False, indent=4))
-
-<<<<<<< HEAD
-=======
-@replay.command()
-@click.option('--ext', default=None)
-@click.option('--show', is_flag=True)
-@click.option('--output', default=None)
-@click.argument('test-file', nargs=1)
-def run_test(ext, show, output, test_file):
-    # Use the factory? Not that makes much sense here...
-    factory = gen_beamng_runner_factory(config.ex.get_level_dir(), config.ex.host, config.ex.port, plot=show, ctrl=ext)
-    _run_test(ext,  show, output, test_file, factory)
-
-@replay.command()
-@click.option('--ext', default=None)
-@click.option('--show', is_flag=True)
-@click.option('--output', default=os.path.curdir)
-@click.argument('test-files', nargs=-1, required=True, type=click.Path())
-def run_tests(ext, show, output, test_files):
-    # Use the factory? Not that makes much sense here...
-    factory = gen_beamng_runner_factory(config.ex.get_level_dir(), config.ex.host, config.ex.port, plot=show, ctrl=ext)
-
-    for test_file in test_files:
-        _run_test(ext, show, output, test_file, factory)
-
-@replay.command()
-@click.option('--ext', default=None)
-@click.option('--show', is_flag=True)
-@click.option('--output', default=None)
-def run_tests_from_env(ext, show, output):
-    # Automatically take tests from the exec folder of the environment if it there
-    if Path.is_dir(Path(c.rg.get_execs_path())):
-        # Use the factory? Not that makes much sense here...
-        factory = gen_beamng_runner_factory(config.ex.get_level_dir(), config.ex.host, config.ex.port, plot=show,
-                                            ctrl=ext)
-
-        for test_file in _get_test_files_from_folder(c.rg.get_execs_path()):
-            # Since tests contains previous executions, we need to string execution off that
-            _run_test(ext, show, output, test_file, factory)
-    else:
-        l.error("This command requires an existing folder as input")
-
-
-@replay.command()
-@click.option('--ext', default=None)
-@click.option('--show', is_flag=True)
-@click.option('--output', default=os.path.curdir)
-@click.argument('input_folder', nargs=1, required=True, type=click.Path())
-def run_tests_from_folder(ext, show, output, input_folder):
-    if Path.is_dir(Path(input_folder)):
-        # Use the factory? Not that makes much sense here...
-        factory = gen_beamng_runner_factory(config.ex.get_level_dir(), config.ex.host, config.ex.port, plot=show,
-                                            ctrl=ext)
-
-        for test_file in _get_test_files_from_folder(input_folder):
-            _run_test(ext, show, output, test_file, factory)
-
-    else:
-        l.error("This command requires an existing folder as input")
->>>>>>> f5389fc6
-
-
-def _get_test_files_from_folder(input_folder):
-    tests = []
-    for file in os.listdir(input_folder):
-        test_file = os.path.join(input_folder, file)
-        if os.path.isfile(test_file) and file.endswith(".json"):
-            try:
-                with open(test_file, 'r') as infile:
-                    test_dict = json.loads(infile.read())
-                test = RoadTest.from_dict(test_dict)
-                # TODO not sure this is ok...
-                if test is not None:
-                    tests.append(test_file)
-            except:
-                l.info("Invalid test file. Skip" + str(test_file))
-
-    return tests
-
-
-def process_oob_segs(oob_segs):
-    summary = defaultdict(int)
-    for seg_key, count in oob_segs.items():
-        parts = seg_key.split('_')
-        roadtype = parts[0]
-        if roadtype == 'straight':
-            roadtype = 'Straight'
-            length = float(parts[1])
-            if length < 100:
-                length = 'Short'
-            elif length < 200:
-                length = 'Medium'
-            else:
-                length = 'Long'
-            key = '{}\n{}'.format(roadtype, length)
-            summary[key] += count
-
-        if roadtype == 'l' or roadtype == 'r':
-            if roadtype == 'l':
-                roadtype = 'Left'
-            else:
-                roadtype = 'Right'
-
-            angle = abs(float(parts[2]))
-            pivot = float(parts[3])
-
-            if angle < 45:
-                angle = 'Gentle'
-            else:
-                angle = 'Sharp'
-
-            if pivot <= 25:
-                pivot = 'Narrow'
-            else:
-                pivot = 'Wide'
-
-            key = '{}\n{}, {}'.format(roadtype, angle, pivot)
-            summary[key] += count
-
-    return summary
-
-
-@cli.command()
-@click.argument('exp-dir', type=click.Path(file_okay=False))
-def process_results(exp_dir):
-    l.info('Processing results in: %s', exp_dir)
-    final_results = None
-    config.load_configuration(exp_dir)
-    config.rg.ensure_directories()
-    results_file = config.rg.get_results_path()
-    if os.path.exists(results_file):
-        data = pd.read_csv(
-            results_file, sep=';', quoting=csv.QUOTE_NONNUMERIC, names=experiments.CSV_HEADER)
-
-        graph_oobs_over_gens(data, config.rg.get_oobs_gens_path())
-        props = get_exp_properties(data)
-        props_file = 'props.json'
-        props_file = os.path.join(exp_dir, props_file)
-        with open(props_file, 'w') as out_file:
-            out_file.write(json.dumps(props, indent=4, sort_keys=True))
-
-    execs_path = config.rg.get_execs_path()
-    if os.path.exists(execs_path):
-        oob_segs = defaultdict(int)
-        oob_speeds = []
-        for root, _, files in os.walk(execs_path, topdown=True):
-            for fil in files:
-                fil = os.path.join(root, fil)
-                with open(fil, 'r') as in_file:
-                    exec = json.loads(in_file.read())
-                    exec = exec['execution']
-                    if 'oob_speeds' in exec:
-                        oob_speeds.extend(exec['oob_speeds'])
-                    if 'seg_oob_count' in exec:
-                        seg_oob_count = exec['seg_oob_count']
-                        for key, val in seg_oob_count.items():
-                            oob_segs[key] += val
-
-        oob_segs = process_oob_segs(oob_segs)
-        graph_oob_segs(oob_segs, config.rg.get_oob_segs_path())
-
-
-if __name__ == '__main__':
-    # import this folder
-    print(os.path.join(__file__, os.pardir))
-    sys.path.append(os.path.join(__file__, os.pardir))
-
-    print_version()
+import csv
+import dateutil.parser
+import glob
+import logging as l
+import json
+import random
+import shutil
+from pathlib import Path
+from time import time
+import os.path
+import itertools
+import sys
+
+# This should fix many problems... hopefully
+sys.path.append(os.path.dirname(os.path.dirname(os.path.join(__file__))))
+
+from collections import defaultdict
+from matplotlib import pyplot as plt
+import click
+import pandas as pd
+import numpy as np
+import seaborn as sns
+import scipy
+import scipy.stats
+
+from asfault import config, experiments
+from asfault.beamer import *
+from asfault.network import *
+from asfault.evolver import *
+from asfault.graphing import *
+from asfault.plotter import *
+
+from asfault.repair_crossover import *
+
+BEAMNG_FILES = 'beamng_templates'
+
+RESULTS_FILE = 'results.json'
+
+
+DEFAULT_LOG = 'asfault.log'
+DEFAULT_ENV = os.path.join(str(Path.home()), '.asfaultenv')
+
+VERSION=2.0
+
+def log_exception(extype, value, trace):
+    l.exception('Uncaught exception:', exc_info=(extype, value, trace))
+
+
+def setup_logging(log_file):
+    file_handler = l.FileHandler(log_file, 'a', 'utf-8')
+    term_handler = l.StreamHandler()
+    l.basicConfig(format='%(asctime)s %(levelname)-8s %(message)s',
+                  level=l.INFO, handlers=[term_handler, file_handler])
+    sys.excepthook = log_exception
+    l.info('Started the logging framework writing to file: %s', log_file)
+
+def print_version():
+    print('AsFault Version:', VERSION)
+
+def milliseconds():
+    return round(time() * 1000)
+
+
+def read_environment(env_dir):
+    l.info('Starting with environment from: %s', env_dir)
+    config.load_configuration(env_dir)
+
+
+def ensure_environment(env_dir):
+    if not os.path.exists(env_dir):
+        l.info('Initialising empty environment: %s', env_dir)
+        config.init_configuration(env_dir)
+    read_environment(env_dir)
+
+
+@click.group()
+@click.option('--log', type=click.Path(dir_okay=False), default=DEFAULT_LOG)
+def cli(log):
+    setup_logging(log)
+    generate_factories()
+
+
+@cli.group()
+@click.option('--env', type=click.Path(file_okay=False), default=DEFAULT_ENV)
+@click.option('--flush-output', is_flag=True)
+def evolve(env, flush_output):
+    ensure_environment(env)
+    if flush_output:
+        output_dir = config.rg.get_output_path()
+        shutil.rmtree(output_dir)
+        config.rg.ensure_directories()
+
+
+@evolve.resultcallback()
+def kill_beamng_after_evolve(result, **kwargs):
+    kill_beamng()
+
+
+# Deprecated. Use EXT also for BEAMNG.AI !
+@evolve.command()
+@click.option('--seed', default=milliseconds())
+@click.option('--generations', default=10)
+@click.option('--render', is_flag=True)
+@click.option('--show', is_flag=True)
+@click.option('--time-limit', default=math.inf)
+@click.option('--use-simulation-time', is_flag=True)
+def bng(seed, generations, render, show, time_limit, use_simulation_time):
+    l.info('Starting BeamNG.AI with seed: {}'.format(seed))
+
+    # Ensure the right configurations are there
+    # Force the use of BeamNG.AI
+    config.ex.ai_controlled = 'true'
+
+    factory = gen_beamng_runner_factory(config.ex.get_level_dir(), config.ex.host, config.ex.port, plot=show)
+    experiments.deap_experiment(seed, generations, factory, render=render, show=show, time_limit=time_limit, use_simulation_time=use_simulation_time)
+
+
+@evolve.command()
+@click.option('--seed', default=milliseconds())
+@click.option('--generations', default=math.inf)
+@click.option('--render', is_flag=True)
+@click.option('--show', is_flag=True)
+@click.option('--time-limit', default=math.inf)
+@click.option('--use-simulation-time', is_flag=True)
+@click.argument('ctrl')
+def ext(seed, generations, render, show, time_limit, use_simulation_time, ctrl):
+    l.info('Starting external AI {} with seed: {}'.format(ctrl, seed))
+    # Ensure the right confiruations are there
+    # Do not use super-fast-time
+    config.ex.max_speed = 'false'
+    # Do not use BeamNG.AI
+    config.ex.ai_controlled = 'false'
+    # TODO No idea what this
+    # config.ex.direction_agnostic_boundary = True
+
+    factory = gen_beamng_runner_factory(config.ex.get_level_dir(), config.ex.host, config.ex.port, plot=show, ctrl=ctrl)
+    experiments.deap_experiment(seed, generations, factory, render=render, show=show, time_limit=time_limit, use_simulation_time=use_simulation_time)
+
+
+@evolve.command()
+@click.option('--seed', default=milliseconds())
+@click.option('--generations', default=10)
+@click.option('--show', is_flag=True)
+@click.option('--render', is_flag=True)
+@click.option('--time-limit', default=math.inf)
+def mock(seed, generations, show, render, time_limit):
+    factory = gen_mock_runner_factory()
+    experiments.deap_experiment(seed, generations, factory, time_limit=time_limit, render=render, show=show, )
+
+
+@cli.group()
+@click.option('--env', type=click.Path(file_okay=False), default=DEFAULT_ENV)
+@click.option('--flush-output', is_flag=True)
+def replay(env, flush_output):
+    ensure_environment(env)
+    if flush_output:
+        output_dir = config.rg.get_output_path()
+        shutil.rmtree(output_dir)
+        config.rg.ensure_directories()
+
+@replay.resultcallback()
+def kill_beamng_after_replay(result, **kwargs):
+    kill_beamng()
+
+
+# SHARED WITH run_tests
+# TODO Set a timeout to stop the test execution ?
+# TODO Check that input file exists
+def _run_test(ext, show, output, test_file, factory):
+    with open(test_file, 'r') as infile:
+        test_dict = json.loads(infile.read())
+    test = RoadTest.from_dict(test_dict)
+
+    # We need to strip out any previous execution from the test to ensure we will get the expected one or nothing
+    if test.execution:
+        l.info("STRIP OFF PREVIOUS EXECUTION")
+        del test.execution
+
+    runner = factory(test)
+
+    if output is None:
+        # Use the default folder
+        output_file = os.path.abspath(os.path.join(config.rg.get_replays_path(), os.path.basename(test_file)))
+    else:
+        # Create output folder if missing
+        if not os.path.exists(output):
+            os.makedirs(output, exist_ok=True)
+        # Configure the output file to be the name of the test. This containts both the test and the execution.
+        output_file = os.path.abspath(os.path.join(output, os.path.basename(test_file)))
+
+    l.info('Starting BeamNG.research to run test: %s', test_file)
+    l.info('Output result to: %s', output_file)
+    if ext:
+        l.info('Configure the external AI: %s', ext)
+        config.ex.ai_controlled = 'false'
+    else:
+        l.info('Driving with BeamNG.AI')
+        config.ex.ai_controlled = 'true'
+
+    # This starts the external client but uses BeamNG AI nevertheless
+    test.execution = runner.run()
+
+    # TODO: RIIA This should be always executed...  !
+    runner.close()
+
+    test_dict = RoadTest.to_dict(test)
+    with open(output_file, 'w', encoding='utf-8') as out:
+        l.info('Writing Results to %s', output_file)
+
+        out.write(json.dumps(test_dict, sort_keys=True, ensure_ascii=False, indent=4))
+
+@replay.command()
+@click.option('--ext', default=None)
+@click.option('--show', is_flag=True)
+@click.option('--output', default=None)
+@click.argument('test-file', nargs=1)
+def run_test(ext, show, output, test_file):
+    # Use the factory? Not that makes much sense here...
+    factory = gen_beamng_runner_factory(config.ex.get_level_dir(), config.ex.host, config.ex.port, plot=show, ctrl=ext)
+    _run_test(ext,  show, output, test_file, factory)
+
+@replay.command()
+@click.option('--ext', default=None)
+@click.option('--show', is_flag=True)
+@click.option('--output', default=os.path.curdir)
+@click.argument('test-files', nargs=-1, required=True, type=click.Path())
+def run_tests(ext, show, output, test_files):
+    # Use the factory? Not that makes much sense here...
+    factory = gen_beamng_runner_factory(config.ex.get_level_dir(), config.ex.host, config.ex.port, plot=show, ctrl=ext)
+
+    for test_file in test_files:
+        _run_test(ext, show, output, test_file, factory)
+
+@replay.command()
+@click.option('--ext', default=None)
+@click.option('--show', is_flag=True)
+@click.option('--output', default=None)
+def run_tests_from_env(ext, show, output):
+    # Automatically take tests from the exec folder of the environment if it there
+    if Path.is_dir(Path(c.rg.get_execs_path())):
+        # Use the factory? Not that makes much sense here...
+        factory = gen_beamng_runner_factory(config.ex.get_level_dir(), config.ex.host, config.ex.port, plot=show,
+                                            ctrl=ext)
+
+        for test_file in _get_test_files_from_folder(c.rg.get_execs_path()):
+            # Since tests contains previous executions, we need to string execution off that
+            _run_test(ext, show, output, test_file, factory)
+    else:
+        l.error("This command requires an existing folder as input")
+
+
+@replay.command()
+@click.option('--ext', default=None)
+@click.option('--show', is_flag=True)
+@click.option('--output', default=os.path.curdir)
+@click.argument('input_folder', nargs=1, required=True, type=click.Path())
+def run_tests_from_folder(ext, show, output, input_folder):
+    if Path.is_dir(Path(input_folder)):
+        # Use the factory? Not that makes much sense here...
+        factory = gen_beamng_runner_factory(config.ex.get_level_dir(), config.ex.host, config.ex.port, plot=show,
+                                            ctrl=ext)
+
+        for test_file in _get_test_files_from_folder(input_folder):
+            _run_test(ext, show, output, test_file, factory)
+
+    else:
+        l.error("This command requires an existing folder as input")
+
+
+def _get_test_files_from_folder(input_folder):
+    tests = []
+    for file in os.listdir(input_folder):
+        test_file = os.path.join(input_folder, file)
+        if os.path.isfile(test_file) and file.endswith(".json"):
+            try:
+                with open(test_file, 'r') as infile:
+                    test_dict = json.loads(infile.read())
+                test = RoadTest.from_dict(test_dict)
+                # TODO not sure this is ok...
+                if test is not None:
+                    tests.append(test_file)
+            except:
+                l.info("Invalid test file. Skip" + str(test_file))
+
+    return tests
+
+
+def process_oob_segs(oob_segs):
+    summary = defaultdict(int)
+    for seg_key, count in oob_segs.items():
+        parts = seg_key.split('_')
+        roadtype = parts[0]
+        if roadtype == 'straight':
+            roadtype = 'Straight'
+            length = float(parts[1])
+            if length < 100:
+                length = 'Short'
+            elif length < 200:
+                length = 'Medium'
+            else:
+                length = 'Long'
+            key = '{}\n{}'.format(roadtype, length)
+            summary[key] += count
+
+        if roadtype == 'l' or roadtype == 'r':
+            if roadtype == 'l':
+                roadtype = 'Left'
+            else:
+                roadtype = 'Right'
+
+            angle = abs(float(parts[2]))
+            pivot = float(parts[3])
+
+            if angle < 45:
+                angle = 'Gentle'
+            else:
+                angle = 'Sharp'
+
+            if pivot <= 25:
+                pivot = 'Narrow'
+            else:
+                pivot = 'Wide'
+
+            key = '{}\n{}, {}'.format(roadtype, angle, pivot)
+            summary[key] += count
+
+    return summary
+
+
+@cli.command()
+@click.argument('exp-dir', type=click.Path(file_okay=False))
+def process_results(exp_dir):
+    l.info('Processing results in: %s', exp_dir)
+    final_results = None
+    config.load_configuration(exp_dir)
+    config.rg.ensure_directories()
+    results_file = config.rg.get_results_path()
+    if os.path.exists(results_file):
+        data = pd.read_csv(
+            results_file, sep=';', quoting=csv.QUOTE_NONNUMERIC, names=experiments.CSV_HEADER)
+
+        graph_oobs_over_gens(data, config.rg.get_oobs_gens_path())
+        props = get_exp_properties(data)
+        props_file = 'props.json'
+        props_file = os.path.join(exp_dir, props_file)
+        with open(props_file, 'w') as out_file:
+            out_file.write(json.dumps(props, indent=4, sort_keys=True))
+
+    execs_path = config.rg.get_execs_path()
+    if os.path.exists(execs_path):
+        oob_segs = defaultdict(int)
+        oob_speeds = []
+        for root, _, files in os.walk(execs_path, topdown=True):
+            for fil in files:
+                fil = os.path.join(root, fil)
+                with open(fil, 'r') as in_file:
+                    exec = json.loads(in_file.read())
+                    exec = exec['execution']
+                    if 'oob_speeds' in exec:
+                        oob_speeds.extend(exec['oob_speeds'])
+                    if 'seg_oob_count' in exec:
+                        seg_oob_count = exec['seg_oob_count']
+                        for key, val in seg_oob_count.items():
+                            oob_segs[key] += val
+
+        oob_segs = process_oob_segs(oob_segs)
+        graph_oob_segs(oob_segs, config.rg.get_oob_segs_path())
+
+
+if __name__ == '__main__':
+    # import this folder
+    print(os.path.join(__file__, os.pardir))
+    sys.path.append(os.path.join(__file__, os.pardir))
+
+    print_version()
     cli()