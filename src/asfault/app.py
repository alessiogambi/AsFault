import csv
import dateutil.parser
import glob
import logging as l
import json
import random
import shutil
from pathlib import Path
from time import time
import os.path
import itertools

from collections import defaultdict
from matplotlib import pyplot as plt
import click
import pandas as pd
import numpy as np
import seaborn as sns
import scipy
import scipy.stats

from asfault import config, experiments
from asfault.beamer import *
from asfault.network import *
from asfault.evolver import *
from asfault.graphing import *
from asfault.plotter import *

BEAMNG_FILES = 'beamng_templates'

RESULTS_FILE = 'results.json'


DEFAULT_LOG = 'asfault.log'
DEFAULT_ENV = os.path.join(str(Path.home()), '.asfaultenv')


def log_exception(extype, value, trace):
    l.exception('Uncaught exception:', exc_info=(extype, value, trace))


def setup_logging(log_file):
    file_handler = l.FileHandler(log_file, 'a', 'utf-8')
    term_handler = l.StreamHandler()
    l.basicConfig(format='%(asctime)s %(levelname)-8s %(message)s',
                  level=l.DEBUG, handlers=[term_handler, file_handler])
    sys.excepthook = log_exception
    l.info('Started the logging framework writing to file: %s', log_file)


def milliseconds():
    return round(time() * 1000)


def read_environment(env_dir):
    l.info('Starting with environment from: %s', env_dir)
    config.load_configuration(env_dir)


def ensure_environment(env_dir):
    if not os.path.exists(env_dir):
        l.info('Initialising empty environment: %s', env_dir)
        config.init_configuration(env_dir)
    read_environment(env_dir)


@click.group()
@click.option('--log', type=click.Path(dir_okay=False), default=DEFAULT_LOG)
def cli(log):
    setup_logging(log)
    generate_factories()


@cli.group()
@click.option('--env', type=click.Path(file_okay=False), default=DEFAULT_ENV)
@click.option('--flush-output', is_flag=True)
def evolve(env, flush_output):
    ensure_environment(env)
    if flush_output:
        output_dir = config.rg.get_output_path()
        shutil.rmtree(output_dir)
        config.rg.ensure_directories()


@evolve.command()
@click.option('--seed', default=milliseconds())
@click.option('--budget', default=100)
@click.option('--render', is_flag=True)
@click.option('--show', is_flag=True)
def bng(seed, budget, render, show):
    l.info('Starting experiment with seed: %s', seed)
    l.info('Starting experiment with budget: %s', budget)
    experiments.experiment(seed, budget, render, show)


@evolve.command()
@click.option('--seed', default=milliseconds())
@click.option('--generations', default=10)
@click.option('--render', is_flag=True)
# @click.option('--show', is_flag=True)
@click.option('--uniq', is_flag=True)
# Limit the test execution to a given execution time
@click.option('--time-limit', default=-1)
@click.argument('ctrl')
def ext(seed, generations, render, uniq, time_limit, ctrl):
    l.info('Starting external evolve with seed: {}'.format(seed))
<<<<<<< HEAD

    if time_limit != -1:
        l.info('Time limit will be enforced at: {}'.format(time_limit))

=======
    if time_limit > -1:
        l.info('Time limit will be enforced at: {}'.format(time_limit))
    else:
        l.info('No time limit enforced')
>>>>>>> de5f744c
    l.info('AI Controller call given is: %s', ctrl)

    # plots_dir = config.rg.get_plots_path()
    # tests_dir = config.rg.get_tests_path()

    level_dir = config.ex.get_level_dir()

    # config.ev.join_probability = 1.1
    # config.ev.lane_width = 4.3
    # if uniq:
    #     config.ev.evaluator = 'uniqlanedist'
    # else:
    #     config.ev.evaluator = 'lanedist'
    # config.ev.try_all_ops = False
    config.ex.max_speed = 'false'
    config.ex.ai_controlled = 'false'
    config.ex.direction_agnostic_boundary = True

    rng = random.Random()
    rng.seed(seed)

    factory = gen_beamng_runner_factory(level_dir, config.ex.host, config.ex.port, False, ctrl=ctrl)

    # evaluator = LaneDistanceEvaluator()
    # selector = TournamentSelector(rng, 2)
    # estimator = TurnAndLengthEstimator()
    # experiments.experiment_out(rng, evaluator, selector, estimator, factory,
    #                            True, generations, render=render)
    budget = generations
    experiments.experiment(seed, budget, time_limit=time_limit, render=render, show=False, factory=factory)


@evolve.command()
@click.option('--seed', default=milliseconds())
@click.option('--generations', default=10)
@click.option('--show', default=False)
@click.option('--render', is_flag=True)
def mock(seed, generations, show, render):
    plots_dir = config.rg.get_plots_path()
    tests_dir = config.rg.get_tests_path()

    if show or render:
        plotter = EvolutionPlotter()
        if show:
            plotter.start()
    else:
        plotter = None

    rng = random.Random()
    rng.seed(seed)

    factory = gen_mock_runner_factory(rng)
    evaluator = StructureEvaluator()
    selector = TournamentSelector(rng, 2)
    estimator = LengthEstimator()

    gen = TestSuiteGenerator(rng, evaluator, selector, estimator, factory)

    step = 0
    for state in gen.evolve_suite(generations):
        if plotter:
            updated = plotter.update(state)
            if updated:
                if show:
                    plotter.pause()
                if render:
                    out_file = '{:08}.png'.format(step)
                    out_file = os.path.join(plots_dir, out_file)
                    save_plot(out_file, dpi=c.pt.dpi_intermediate)
                    step += 1

    suite = gen.population

    for test in suite:
        test_file = os.path.join(tests_dir, '{0:08}.json'.format(test.test_id))
        plot_file = os.path.join(plots_dir,
                                 'final_{0:08}.png'.format(test.test_id))

        plotter = StandaloneTestPlotter('Test: {}'.format(test.test_id),
                                        test.network.bounds)
        plotter.plot_test(test)
        save_plot(plot_file, dpi=c.pt.dpi_final)

        test_dict = RoadTest.to_dict(test)
        with open(test_file, 'w') as out:
            out.write(json.dumps(test_dict, sort_keys=True, indent=4))
        clear_plot()

    for test in suite:
        continue
        map_file = os.path.join(
            plots_dir, 'map_{0:08}.png'.format(test.test_id))
        generate_road_mask(test.network, map_file,
                           buffer=4 * config.ev.lane_width)
        noise_file = os.path.join(
            plots_dir, 'noise_{0:08}.png'.format(test.test_id))
        generate_noise_road_map(random.Random(), 2048,
                                2048, 1024, 512, map_file, noise_file)

    out_dir = config.rg.get_output_path()
    out_file = os.path.join(out_dir, 'props.json')
    props = {'seed': seed}
    with open(out_file, 'w') as out:
        out.write(json.dumps(props, sort_keys=True, indent=4))


@evolve.command()
@click.option('--ext', default=None)
@click.option('--show', is_flag=False)
@click.option('--output', default=os.path.curdir)
@click.argument('test-file', nargs=1)
def run_test(ext, show, output, test_file):
    _run_test(ext,  show, output, test_file)

# SHARED WITH run_tests
# TODO Set a timeout to stop the test execution ?
# TODO Check that input file exists
def _run_test(ext, show, output, test_file):
    with open(test_file, 'r') as infile:
        test_dict = json.loads(infile.read())
    test = RoadTest.from_dict(test_dict)
    out_dir = config.ex.get_level_dir()
    host = config.ex.host
    port = config.ex.port

    runner = TestRunner(test, out_dir, host, port, plot=show, ctrl=ext)
    output_file = os.path.abspath(os.path.join(output, ''.join(['result', '-', os.path.basename(test_file)])))

    l.info('Starting BeamNG.research to run test: %s', test_file)
    l.info('Output result to: %s', output_file)
    if ext:
        l.info('Configure the external AI: %s', ext)
    else:
        l.info('Driving with BeamNG.AI')

    # This starts the external client but uses BeamNG AI nevertheless
    execution = runner.run()

    # Create output folder if missing
    if not os.path.exists(output):
        os.makedirs(output, exist_ok=True)

    # Dump to JSON file
    with open(output_file, 'w', encoding='utf-8') as f:
        json.dump(TestExecution.to_dict(execution), f, ensure_ascii=False, indent=4)

@evolve.command()
@click.option('--ext', default=None)
@click.option('--show', is_flag=False)
@click.option('--output', default=os.path.curdir)
@click.argument('test-files', nargs=-1, required=True, type=click.Path())
def run_tests(ext, show, output, test_files):
    for test_file in test_files:
        _run_test(ext, show, output, test_file)

def process_oob_segs(oob_segs):
    summary = defaultdict(int)
    for seg_key, count in oob_segs.items():
        parts = seg_key.split('_')
        roadtype = parts[0]
        if roadtype == 'straight':
            roadtype = 'Straight'
            length = float(parts[1])
            if length < 100:
                length = 'Short'
            elif length < 200:
                length = 'Medium'
            else:
                length = 'Long'
            key = '{}\n{}'.format(roadtype, length)
            summary[key] += count

        if roadtype == 'l' or roadtype == 'r':
            if roadtype == 'l':
                roadtype = 'Left'
            else:
                roadtype = 'Right'

            angle = abs(float(parts[2]))
            pivot = float(parts[3])

            if angle < 45:
                angle = 'Gentle'
            else:
                angle = 'Sharp'

            if pivot <= 25:
                pivot = 'Narrow'
            else:
                pivot = 'Wide'

            key = '{}\n{}, {}'.format(roadtype, angle, pivot)
            summary[key] += count

    return summary


@cli.command()
@click.argument('exp-dir', type=click.Path(file_okay=False))
def process_results(exp_dir):
    l.info('Processing results in: %s', exp_dir)
    final_results = None
    config.load_configuration(exp_dir)
    config.rg.ensure_directories()
    results_file = config.rg.get_results_path()
    if os.path.exists(results_file):
        data = pd.read_csv(
            results_file, sep=';', quoting=csv.QUOTE_NONNUMERIC, names=experiments.CSV_HEADER)

        graph_oobs_over_gens(data, config.rg.get_oobs_gens_path())
        props = get_exp_properties(data)
        props_file = 'props.json'
        props_file = os.path.join(exp_dir, props_file)
        with open(props_file, 'w') as out_file:
            out_file.write(json.dumps(props, indent=4, sort_keys=True))

    execs_path = config.rg.get_execs_path()
    if os.path.exists(execs_path):
        oob_segs = defaultdict(int)
        oob_speeds = []
        for root, _, files in os.walk(execs_path, topdown=True):
            for fil in files:
                fil = os.path.join(root, fil)
                with open(fil, 'r') as in_file:
                    exec = json.loads(in_file.read())
                    exec = exec['execution']
                    if 'oob_speeds' in exec:
                        oob_speeds.extend(exec['oob_speeds'])
                    if 'seg_oob_count' in exec:
                        seg_oob_count = exec['seg_oob_count']
                        for key, val in seg_oob_count.items():
                            oob_segs[key] += val

        oob_segs = process_oob_segs(oob_segs)
        graph_oob_segs(oob_segs, config.rg.get_oob_segs_path())


if __name__ == '__main__':
    cli()
import csv
import dateutil.parser
import glob
import logging as l
import json
import random
import shutil
from pathlib import Path
from time import time
import os.path
import itertools

from collections import defaultdict
from matplotlib import pyplot as plt
import click
import pandas as pd
import numpy as np
import seaborn as sns
import scipy
import scipy.stats

from asfault import config, experiments
from asfault.beamer import *
from asfault.network import *
from asfault.evolver import *
from asfault.graphing import *
from asfault.plotter import *

BEAMNG_FILES = 'beamng_templates'

RESULTS_FILE = 'results.json'


DEFAULT_LOG = 'asfault.log'
DEFAULT_ENV = os.path.join(str(Path.home()), '.asfaultenv')


def log_exception(extype, value, trace):
    l.exception('Uncaught exception:', exc_info=(extype, value, trace))


def setup_logging(log_file):
    file_handler = l.FileHandler(log_file, 'a', 'utf-8')
    term_handler = l.StreamHandler()
    l.basicConfig(format='%(asctime)s %(levelname)-8s %(message)s',
                  level=l.DEBUG, handlers=[term_handler, file_handler])
    sys.excepthook = log_exception
    l.info('Started the logging framework writing to file: %s', log_file)


def milliseconds():
    return round(time() * 1000)


def read_environment(env_dir):
    l.info('Starting with environment from: %s', env_dir)
    config.load_configuration(env_dir)


def ensure_environment(env_dir):
    if not os.path.exists(env_dir):
        l.info('Initialising empty environment: %s', env_dir)
        config.init_configuration(env_dir)
    read_environment(env_dir)


@click.group()
@click.option('--log', type=click.Path(dir_okay=False), default=DEFAULT_LOG)
def cli(log):
    setup_logging(log)
    generate_factories()


@cli.group()
@click.option('--env', type=click.Path(file_okay=False), default=DEFAULT_ENV)
@click.option('--flush-output', is_flag=True)
def evolve(env, flush_output):
    ensure_environment(env)
    if flush_output:
        output_dir = config.rg.get_output_path()
        shutil.rmtree(output_dir)
        config.rg.ensure_directories()


@evolve.command()
@click.option('--seed', default=milliseconds())
@click.option('--budget', default=100)
@click.option('--render', is_flag=True)
@click.option('--show', is_flag=True)
def bng(seed, budget, render, show):
    l.info('Starting experiment with seed: %s', seed)
    l.info('Starting experiment with budget: %s', budget)
    experiments.experiment(seed, budget, render, show)


@evolve.command()
@click.option('--seed', default=milliseconds())
@click.option('--generations', default=10)
@click.option('--render', is_flag=True)
# @click.option('--show', is_flag=True)
@click.option('--uniq', is_flag=True)
# Limit the test execution to a given execution time
@click.option('--time-limit', default=-1)
@click.argument('ctrl')
def ext(seed, generations, render, uniq, time_limit, ctrl):
    l.info('Starting external evolve with seed: {}'.format(seed))
    l.info('Time limit will be enforced at: {}'.format(time_limit))
    l.info('AI Controller call given is: %s', ctrl)

    # plots_dir = config.rg.get_plots_path()
    # tests_dir = config.rg.get_tests_path()

    level_dir = config.ex.get_level_dir()

    # config.ev.join_probability = 1.1
    # config.ev.lane_width = 4.3
    # if uniq:
    #     config.ev.evaluator = 'uniqlanedist'
    # else:
    #     config.ev.evaluator = 'lanedist'
    # config.ev.try_all_ops = False
    config.ex.max_speed = 'false'
    config.ex.ai_controlled = 'false'
    config.ex.direction_agnostic_boundary = True

    rng = random.Random()
    rng.seed(seed)

    factory = gen_beamng_runner_factory(level_dir, config.ex.host, config.ex.port, False, ctrl=ctrl)

    # evaluator = LaneDistanceEvaluator()
    # selector = TournamentSelector(rng, 2)
    # estimator = TurnAndLengthEstimator()
    # experiments.experiment_out(rng, evaluator, selector, estimator, factory,
    #                            True, generations, render=render)
    budget = generations
    experiments.experiment(seed, budget, time_limit=time_limit, render=render, show=False, factory=factory)


@evolve.command()
@click.option('--seed', default=milliseconds())
@click.option('--generations', default=10)
@click.option('--show', default=False)
@click.option('--render', is_flag=True)
def mock(seed, generations, show, render):
    plots_dir = config.rg.get_plots_path()
    tests_dir = config.rg.get_tests_path()

    if show or render:
        plotter = EvolutionPlotter()
        if show:
            plotter.start()
    else:
        plotter = None

    rng = random.Random()
    rng.seed(seed)

    factory = gen_mock_runner_factory(rng)
    evaluator = StructureEvaluator()
    selector = TournamentSelector(rng, 2)
    estimator = LengthEstimator()

    gen = TestSuiteGenerator(rng, evaluator, selector, estimator, factory)

    step = 0
    for state in gen.evolve_suite(generations):
        if plotter:
            updated = plotter.update(state)
            if updated:
                if show:
                    plotter.pause()
                if render:
                    out_file = '{:08}.png'.format(step)
                    out_file = os.path.join(plots_dir, out_file)
                    save_plot(out_file, dpi=c.pt.dpi_intermediate)
                    step += 1

    suite = gen.population

    for test in suite:
        test_file = os.path.join(tests_dir, '{0:08}.json'.format(test.test_id))
        plot_file = os.path.join(plots_dir,
                                 'final_{0:08}.png'.format(test.test_id))

        plotter = StandaloneTestPlotter('Test: {}'.format(test.test_id),
                                        test.network.bounds)
        plotter.plot_test(test)
        save_plot(plot_file, dpi=c.pt.dpi_final)

        test_dict = RoadTest.to_dict(test)
        with open(test_file, 'w') as out:
            out.write(json.dumps(test_dict, sort_keys=True, indent=4))
        clear_plot()

    for test in suite:
        continue
        map_file = os.path.join(
            plots_dir, 'map_{0:08}.png'.format(test.test_id))
        generate_road_mask(test.network, map_file,
                           buffer=4 * config.ev.lane_width)
        noise_file = os.path.join(
            plots_dir, 'noise_{0:08}.png'.format(test.test_id))
        generate_noise_road_map(random.Random(), 2048,
                                2048, 1024, 512, map_file, noise_file)

    out_dir = config.rg.get_output_path()
    out_file = os.path.join(out_dir, 'props.json')
    props = {'seed': seed}
    with open(out_file, 'w') as out:
        out.write(json.dumps(props, sort_keys=True, indent=4))


def process_oob_segs(oob_segs):
    summary = defaultdict(int)
    for seg_key, count in oob_segs.items():
        parts = seg_key.split('_')
        roadtype = parts[0]
        if roadtype == 'straight':
            roadtype = 'Straight'
            length = float(parts[1])
            if length < 100:
                length = 'Short'
            elif length < 200:
                length = 'Medium'
            else:
                length = 'Long'
            key = '{}\n{}'.format(roadtype, length)
            summary[key] += count

        if roadtype == 'l' or roadtype == 'r':
            if roadtype == 'l':
                roadtype = 'Left'
            else:
                roadtype = 'Right'

            angle = abs(float(parts[2]))
            pivot = float(parts[3])

            if angle < 45:
                angle = 'Gentle'
            else:
                angle = 'Sharp'

            if pivot <= 25:
                pivot = 'Narrow'
            else:
                pivot = 'Wide'

            key = '{}\n{}, {}'.format(roadtype, angle, pivot)
            summary[key] += count

    return summary


@cli.command()
@click.argument('exp-dir', type=click.Path(file_okay=False))
def process_results(exp_dir):
    l.info('Processing results in: %s', exp_dir)
    final_results = None
    config.load_configuration(exp_dir)
    config.rg.ensure_directories()
    results_file = config.rg.get_results_path()
    if os.path.exists(results_file):
        data = pd.read_csv(
            results_file, sep=';', quoting=csv.QUOTE_NONNUMERIC, names=experiments.CSV_HEADER)

        graph_oobs_over_gens(data, config.rg.get_oobs_gens_path())
        props = get_exp_properties(data)
        props_file = 'props.json'
        props_file = os.path.join(exp_dir, props_file)
        with open(props_file, 'w') as out_file:
            out_file.write(json.dumps(props, indent=4, sort_keys=True))

    execs_path = config.rg.get_execs_path()
    if os.path.exists(execs_path):
        oob_segs = defaultdict(int)
        oob_speeds = []
        for root, _, files in os.walk(execs_path, topdown=True):
            for fil in files:
                fil = os.path.join(root, fil)
                with open(fil, 'r') as in_file:
                    exec = json.loads(in_file.read())
                    exec = exec['execution']
                    if 'oob_speeds' in exec:
                        oob_speeds.extend(exec['oob_speeds'])
                    if 'seg_oob_count' in exec:
                        seg_oob_count = exec['seg_oob_count']
                        for key, val in seg_oob_count.items():
                            oob_segs[key] += val

        oob_segs = process_oob_segs(oob_segs)
        graph_oob_segs(oob_segs, config.rg.get_oob_segs_path())


if __name__ == '__main__':
    cli()
<|MERGE_RESOLUTION|>--- conflicted
+++ resolved
@@ -1,653 +1,648 @@
-import csv
-import dateutil.parser
-import glob
-import logging as l
-import json
-import random
-import shutil
-from pathlib import Path
-from time import time
-import os.path
-import itertools
-
-from collections import defaultdict
-from matplotlib import pyplot as plt
-import click
-import pandas as pd
-import numpy as np
-import seaborn as sns
-import scipy
-import scipy.stats
-
-from asfault import config, experiments
-from asfault.beamer import *
-from asfault.network import *
-from asfault.evolver import *
-from asfault.graphing import *
-from asfault.plotter import *
-
-BEAMNG_FILES = 'beamng_templates'
-
-RESULTS_FILE = 'results.json'
-
-
-DEFAULT_LOG = 'asfault.log'
-DEFAULT_ENV = os.path.join(str(Path.home()), '.asfaultenv')
-
-
-def log_exception(extype, value, trace):
-    l.exception('Uncaught exception:', exc_info=(extype, value, trace))
-
-
-def setup_logging(log_file):
-    file_handler = l.FileHandler(log_file, 'a', 'utf-8')
-    term_handler = l.StreamHandler()
-    l.basicConfig(format='%(asctime)s %(levelname)-8s %(message)s',
-                  level=l.DEBUG, handlers=[term_handler, file_handler])
-    sys.excepthook = log_exception
-    l.info('Started the logging framework writing to file: %s', log_file)
-
-
-def milliseconds():
-    return round(time() * 1000)
-
-
-def read_environment(env_dir):
-    l.info('Starting with environment from: %s', env_dir)
-    config.load_configuration(env_dir)
-
-
-def ensure_environment(env_dir):
-    if not os.path.exists(env_dir):
-        l.info('Initialising empty environment: %s', env_dir)
-        config.init_configuration(env_dir)
-    read_environment(env_dir)
-
-
-@click.group()
-@click.option('--log', type=click.Path(dir_okay=False), default=DEFAULT_LOG)
-def cli(log):
-    setup_logging(log)
-    generate_factories()
-
-
-@cli.group()
-@click.option('--env', type=click.Path(file_okay=False), default=DEFAULT_ENV)
-@click.option('--flush-output', is_flag=True)
-def evolve(env, flush_output):
-    ensure_environment(env)
-    if flush_output:
-        output_dir = config.rg.get_output_path()
-        shutil.rmtree(output_dir)
-        config.rg.ensure_directories()
-
-
-@evolve.command()
-@click.option('--seed', default=milliseconds())
-@click.option('--budget', default=100)
-@click.option('--render', is_flag=True)
-@click.option('--show', is_flag=True)
-def bng(seed, budget, render, show):
-    l.info('Starting experiment with seed: %s', seed)
-    l.info('Starting experiment with budget: %s', budget)
-    experiments.experiment(seed, budget, render, show)
-
-
-@evolve.command()
-@click.option('--seed', default=milliseconds())
-@click.option('--generations', default=10)
-@click.option('--render', is_flag=True)
-# @click.option('--show', is_flag=True)
-@click.option('--uniq', is_flag=True)
-# Limit the test execution to a given execution time
-@click.option('--time-limit', default=-1)
-@click.argument('ctrl')
-def ext(seed, generations, render, uniq, time_limit, ctrl):
-    l.info('Starting external evolve with seed: {}'.format(seed))
-<<<<<<< HEAD
-
-    if time_limit != -1:
-        l.info('Time limit will be enforced at: {}'.format(time_limit))
-
-=======
-    if time_limit > -1:
-        l.info('Time limit will be enforced at: {}'.format(time_limit))
-    else:
-        l.info('No time limit enforced')
->>>>>>> de5f744c
-    l.info('AI Controller call given is: %s', ctrl)
-
-    # plots_dir = config.rg.get_plots_path()
-    # tests_dir = config.rg.get_tests_path()
-
-    level_dir = config.ex.get_level_dir()
-
-    # config.ev.join_probability = 1.1
-    # config.ev.lane_width = 4.3
-    # if uniq:
-    #     config.ev.evaluator = 'uniqlanedist'
-    # else:
-    #     config.ev.evaluator = 'lanedist'
-    # config.ev.try_all_ops = False
-    config.ex.max_speed = 'false'
-    config.ex.ai_controlled = 'false'
-    config.ex.direction_agnostic_boundary = True
-
-    rng = random.Random()
-    rng.seed(seed)
-
-    factory = gen_beamng_runner_factory(level_dir, config.ex.host, config.ex.port, False, ctrl=ctrl)
-
-    # evaluator = LaneDistanceEvaluator()
-    # selector = TournamentSelector(rng, 2)
-    # estimator = TurnAndLengthEstimator()
-    # experiments.experiment_out(rng, evaluator, selector, estimator, factory,
-    #                            True, generations, render=render)
-    budget = generations
-    experiments.experiment(seed, budget, time_limit=time_limit, render=render, show=False, factory=factory)
-
-
-@evolve.command()
-@click.option('--seed', default=milliseconds())
-@click.option('--generations', default=10)
-@click.option('--show', default=False)
-@click.option('--render', is_flag=True)
-def mock(seed, generations, show, render):
-    plots_dir = config.rg.get_plots_path()
-    tests_dir = config.rg.get_tests_path()
-
-    if show or render:
-        plotter = EvolutionPlotter()
-        if show:
-            plotter.start()
-    else:
-        plotter = None
-
-    rng = random.Random()
-    rng.seed(seed)
-
-    factory = gen_mock_runner_factory(rng)
-    evaluator = StructureEvaluator()
-    selector = TournamentSelector(rng, 2)
-    estimator = LengthEstimator()
-
-    gen = TestSuiteGenerator(rng, evaluator, selector, estimator, factory)
-
-    step = 0
-    for state in gen.evolve_suite(generations):
-        if plotter:
-            updated = plotter.update(state)
-            if updated:
-                if show:
-                    plotter.pause()
-                if render:
-                    out_file = '{:08}.png'.format(step)
-                    out_file = os.path.join(plots_dir, out_file)
-                    save_plot(out_file, dpi=c.pt.dpi_intermediate)
-                    step += 1
-
-    suite = gen.population
-
-    for test in suite:
-        test_file = os.path.join(tests_dir, '{0:08}.json'.format(test.test_id))
-        plot_file = os.path.join(plots_dir,
-                                 'final_{0:08}.png'.format(test.test_id))
-
-        plotter = StandaloneTestPlotter('Test: {}'.format(test.test_id),
-                                        test.network.bounds)
-        plotter.plot_test(test)
-        save_plot(plot_file, dpi=c.pt.dpi_final)
-
-        test_dict = RoadTest.to_dict(test)
-        with open(test_file, 'w') as out:
-            out.write(json.dumps(test_dict, sort_keys=True, indent=4))
-        clear_plot()
-
-    for test in suite:
-        continue
-        map_file = os.path.join(
-            plots_dir, 'map_{0:08}.png'.format(test.test_id))
-        generate_road_mask(test.network, map_file,
-                           buffer=4 * config.ev.lane_width)
-        noise_file = os.path.join(
-            plots_dir, 'noise_{0:08}.png'.format(test.test_id))
-        generate_noise_road_map(random.Random(), 2048,
-                                2048, 1024, 512, map_file, noise_file)
-
-    out_dir = config.rg.get_output_path()
-    out_file = os.path.join(out_dir, 'props.json')
-    props = {'seed': seed}
-    with open(out_file, 'w') as out:
-        out.write(json.dumps(props, sort_keys=True, indent=4))
-
-
-@evolve.command()
-@click.option('--ext', default=None)
-@click.option('--show', is_flag=False)
-@click.option('--output', default=os.path.curdir)
-@click.argument('test-file', nargs=1)
-def run_test(ext, show, output, test_file):
-    _run_test(ext,  show, output, test_file)
-
-# SHARED WITH run_tests
-# TODO Set a timeout to stop the test execution ?
-# TODO Check that input file exists
-def _run_test(ext, show, output, test_file):
-    with open(test_file, 'r') as infile:
-        test_dict = json.loads(infile.read())
-    test = RoadTest.from_dict(test_dict)
-    out_dir = config.ex.get_level_dir()
-    host = config.ex.host
-    port = config.ex.port
-
-    runner = TestRunner(test, out_dir, host, port, plot=show, ctrl=ext)
-    output_file = os.path.abspath(os.path.join(output, ''.join(['result', '-', os.path.basename(test_file)])))
-
-    l.info('Starting BeamNG.research to run test: %s', test_file)
-    l.info('Output result to: %s', output_file)
-    if ext:
-        l.info('Configure the external AI: %s', ext)
-    else:
-        l.info('Driving with BeamNG.AI')
-
-    # This starts the external client but uses BeamNG AI nevertheless
-    execution = runner.run()
-
-    # Create output folder if missing
-    if not os.path.exists(output):
-        os.makedirs(output, exist_ok=True)
-
-    # Dump to JSON file
-    with open(output_file, 'w', encoding='utf-8') as f:
-        json.dump(TestExecution.to_dict(execution), f, ensure_ascii=False, indent=4)
-
-@evolve.command()
-@click.option('--ext', default=None)
-@click.option('--show', is_flag=False)
-@click.option('--output', default=os.path.curdir)
-@click.argument('test-files', nargs=-1, required=True, type=click.Path())
-def run_tests(ext, show, output, test_files):
-    for test_file in test_files:
-        _run_test(ext, show, output, test_file)
-
-def process_oob_segs(oob_segs):
-    summary = defaultdict(int)
-    for seg_key, count in oob_segs.items():
-        parts = seg_key.split('_')
-        roadtype = parts[0]
-        if roadtype == 'straight':
-            roadtype = 'Straight'
-            length = float(parts[1])
-            if length < 100:
-                length = 'Short'
-            elif length < 200:
-                length = 'Medium'
-            else:
-                length = 'Long'
-            key = '{}\n{}'.format(roadtype, length)
-            summary[key] += count
-
-        if roadtype == 'l' or roadtype == 'r':
-            if roadtype == 'l':
-                roadtype = 'Left'
-            else:
-                roadtype = 'Right'
-
-            angle = abs(float(parts[2]))
-            pivot = float(parts[3])
-
-            if angle < 45:
-                angle = 'Gentle'
-            else:
-                angle = 'Sharp'
-
-            if pivot <= 25:
-                pivot = 'Narrow'
-            else:
-                pivot = 'Wide'
-
-            key = '{}\n{}, {}'.format(roadtype, angle, pivot)
-            summary[key] += count
-
-    return summary
-
-
-@cli.command()
-@click.argument('exp-dir', type=click.Path(file_okay=False))
-def process_results(exp_dir):
-    l.info('Processing results in: %s', exp_dir)
-    final_results = None
-    config.load_configuration(exp_dir)
-    config.rg.ensure_directories()
-    results_file = config.rg.get_results_path()
-    if os.path.exists(results_file):
-        data = pd.read_csv(
-            results_file, sep=';', quoting=csv.QUOTE_NONNUMERIC, names=experiments.CSV_HEADER)
-
-        graph_oobs_over_gens(data, config.rg.get_oobs_gens_path())
-        props = get_exp_properties(data)
-        props_file = 'props.json'
-        props_file = os.path.join(exp_dir, props_file)
-        with open(props_file, 'w') as out_file:
-            out_file.write(json.dumps(props, indent=4, sort_keys=True))
-
-    execs_path = config.rg.get_execs_path()
-    if os.path.exists(execs_path):
-        oob_segs = defaultdict(int)
-        oob_speeds = []
-        for root, _, files in os.walk(execs_path, topdown=True):
-            for fil in files:
-                fil = os.path.join(root, fil)
-                with open(fil, 'r') as in_file:
-                    exec = json.loads(in_file.read())
-                    exec = exec['execution']
-                    if 'oob_speeds' in exec:
-                        oob_speeds.extend(exec['oob_speeds'])
-                    if 'seg_oob_count' in exec:
-                        seg_oob_count = exec['seg_oob_count']
-                        for key, val in seg_oob_count.items():
-                            oob_segs[key] += val
-
-        oob_segs = process_oob_segs(oob_segs)
-        graph_oob_segs(oob_segs, config.rg.get_oob_segs_path())
-
-
-if __name__ == '__main__':
-    cli()
-import csv
-import dateutil.parser
-import glob
-import logging as l
-import json
-import random
-import shutil
-from pathlib import Path
-from time import time
-import os.path
-import itertools
-
-from collections import defaultdict
-from matplotlib import pyplot as plt
-import click
-import pandas as pd
-import numpy as np
-import seaborn as sns
-import scipy
-import scipy.stats
-
-from asfault import config, experiments
-from asfault.beamer import *
-from asfault.network import *
-from asfault.evolver import *
-from asfault.graphing import *
-from asfault.plotter import *
-
-BEAMNG_FILES = 'beamng_templates'
-
-RESULTS_FILE = 'results.json'
-
-
-DEFAULT_LOG = 'asfault.log'
-DEFAULT_ENV = os.path.join(str(Path.home()), '.asfaultenv')
-
-
-def log_exception(extype, value, trace):
-    l.exception('Uncaught exception:', exc_info=(extype, value, trace))
-
-
-def setup_logging(log_file):
-    file_handler = l.FileHandler(log_file, 'a', 'utf-8')
-    term_handler = l.StreamHandler()
-    l.basicConfig(format='%(asctime)s %(levelname)-8s %(message)s',
-                  level=l.DEBUG, handlers=[term_handler, file_handler])
-    sys.excepthook = log_exception
-    l.info('Started the logging framework writing to file: %s', log_file)
-
-
-def milliseconds():
-    return round(time() * 1000)
-
-
-def read_environment(env_dir):
-    l.info('Starting with environment from: %s', env_dir)
-    config.load_configuration(env_dir)
-
-
-def ensure_environment(env_dir):
-    if not os.path.exists(env_dir):
-        l.info('Initialising empty environment: %s', env_dir)
-        config.init_configuration(env_dir)
-    read_environment(env_dir)
-
-
-@click.group()
-@click.option('--log', type=click.Path(dir_okay=False), default=DEFAULT_LOG)
-def cli(log):
-    setup_logging(log)
-    generate_factories()
-
-
-@cli.group()
-@click.option('--env', type=click.Path(file_okay=False), default=DEFAULT_ENV)
-@click.option('--flush-output', is_flag=True)
-def evolve(env, flush_output):
-    ensure_environment(env)
-    if flush_output:
-        output_dir = config.rg.get_output_path()
-        shutil.rmtree(output_dir)
-        config.rg.ensure_directories()
-
-
-@evolve.command()
-@click.option('--seed', default=milliseconds())
-@click.option('--budget', default=100)
-@click.option('--render', is_flag=True)
-@click.option('--show', is_flag=True)
-def bng(seed, budget, render, show):
-    l.info('Starting experiment with seed: %s', seed)
-    l.info('Starting experiment with budget: %s', budget)
-    experiments.experiment(seed, budget, render, show)
-
-
-@evolve.command()
-@click.option('--seed', default=milliseconds())
-@click.option('--generations', default=10)
-@click.option('--render', is_flag=True)
-# @click.option('--show', is_flag=True)
-@click.option('--uniq', is_flag=True)
-# Limit the test execution to a given execution time
-@click.option('--time-limit', default=-1)
-@click.argument('ctrl')
-def ext(seed, generations, render, uniq, time_limit, ctrl):
-    l.info('Starting external evolve with seed: {}'.format(seed))
-    l.info('Time limit will be enforced at: {}'.format(time_limit))
-    l.info('AI Controller call given is: %s', ctrl)
-
-    # plots_dir = config.rg.get_plots_path()
-    # tests_dir = config.rg.get_tests_path()
-
-    level_dir = config.ex.get_level_dir()
-
-    # config.ev.join_probability = 1.1
-    # config.ev.lane_width = 4.3
-    # if uniq:
-    #     config.ev.evaluator = 'uniqlanedist'
-    # else:
-    #     config.ev.evaluator = 'lanedist'
-    # config.ev.try_all_ops = False
-    config.ex.max_speed = 'false'
-    config.ex.ai_controlled = 'false'
-    config.ex.direction_agnostic_boundary = True
-
-    rng = random.Random()
-    rng.seed(seed)
-
-    factory = gen_beamng_runner_factory(level_dir, config.ex.host, config.ex.port, False, ctrl=ctrl)
-
-    # evaluator = LaneDistanceEvaluator()
-    # selector = TournamentSelector(rng, 2)
-    # estimator = TurnAndLengthEstimator()
-    # experiments.experiment_out(rng, evaluator, selector, estimator, factory,
-    #                            True, generations, render=render)
-    budget = generations
-    experiments.experiment(seed, budget, time_limit=time_limit, render=render, show=False, factory=factory)
-
-
-@evolve.command()
-@click.option('--seed', default=milliseconds())
-@click.option('--generations', default=10)
-@click.option('--show', default=False)
-@click.option('--render', is_flag=True)
-def mock(seed, generations, show, render):
-    plots_dir = config.rg.get_plots_path()
-    tests_dir = config.rg.get_tests_path()
-
-    if show or render:
-        plotter = EvolutionPlotter()
-        if show:
-            plotter.start()
-    else:
-        plotter = None
-
-    rng = random.Random()
-    rng.seed(seed)
-
-    factory = gen_mock_runner_factory(rng)
-    evaluator = StructureEvaluator()
-    selector = TournamentSelector(rng, 2)
-    estimator = LengthEstimator()
-
-    gen = TestSuiteGenerator(rng, evaluator, selector, estimator, factory)
-
-    step = 0
-    for state in gen.evolve_suite(generations):
-        if plotter:
-            updated = plotter.update(state)
-            if updated:
-                if show:
-                    plotter.pause()
-                if render:
-                    out_file = '{:08}.png'.format(step)
-                    out_file = os.path.join(plots_dir, out_file)
-                    save_plot(out_file, dpi=c.pt.dpi_intermediate)
-                    step += 1
-
-    suite = gen.population
-
-    for test in suite:
-        test_file = os.path.join(tests_dir, '{0:08}.json'.format(test.test_id))
-        plot_file = os.path.join(plots_dir,
-                                 'final_{0:08}.png'.format(test.test_id))
-
-        plotter = StandaloneTestPlotter('Test: {}'.format(test.test_id),
-                                        test.network.bounds)
-        plotter.plot_test(test)
-        save_plot(plot_file, dpi=c.pt.dpi_final)
-
-        test_dict = RoadTest.to_dict(test)
-        with open(test_file, 'w') as out:
-            out.write(json.dumps(test_dict, sort_keys=True, indent=4))
-        clear_plot()
-
-    for test in suite:
-        continue
-        map_file = os.path.join(
-            plots_dir, 'map_{0:08}.png'.format(test.test_id))
-        generate_road_mask(test.network, map_file,
-                           buffer=4 * config.ev.lane_width)
-        noise_file = os.path.join(
-            plots_dir, 'noise_{0:08}.png'.format(test.test_id))
-        generate_noise_road_map(random.Random(), 2048,
-                                2048, 1024, 512, map_file, noise_file)
-
-    out_dir = config.rg.get_output_path()
-    out_file = os.path.join(out_dir, 'props.json')
-    props = {'seed': seed}
-    with open(out_file, 'w') as out:
-        out.write(json.dumps(props, sort_keys=True, indent=4))
-
-
-def process_oob_segs(oob_segs):
-    summary = defaultdict(int)
-    for seg_key, count in oob_segs.items():
-        parts = seg_key.split('_')
-        roadtype = parts[0]
-        if roadtype == 'straight':
-            roadtype = 'Straight'
-            length = float(parts[1])
-            if length < 100:
-                length = 'Short'
-            elif length < 200:
-                length = 'Medium'
-            else:
-                length = 'Long'
-            key = '{}\n{}'.format(roadtype, length)
-            summary[key] += count
-
-        if roadtype == 'l' or roadtype == 'r':
-            if roadtype == 'l':
-                roadtype = 'Left'
-            else:
-                roadtype = 'Right'
-
-            angle = abs(float(parts[2]))
-            pivot = float(parts[3])
-
-            if angle < 45:
-                angle = 'Gentle'
-            else:
-                angle = 'Sharp'
-
-            if pivot <= 25:
-                pivot = 'Narrow'
-            else:
-                pivot = 'Wide'
-
-            key = '{}\n{}, {}'.format(roadtype, angle, pivot)
-            summary[key] += count
-
-    return summary
-
-
-@cli.command()
-@click.argument('exp-dir', type=click.Path(file_okay=False))
-def process_results(exp_dir):
-    l.info('Processing results in: %s', exp_dir)
-    final_results = None
-    config.load_configuration(exp_dir)
-    config.rg.ensure_directories()
-    results_file = config.rg.get_results_path()
-    if os.path.exists(results_file):
-        data = pd.read_csv(
-            results_file, sep=';', quoting=csv.QUOTE_NONNUMERIC, names=experiments.CSV_HEADER)
-
-        graph_oobs_over_gens(data, config.rg.get_oobs_gens_path())
-        props = get_exp_properties(data)
-        props_file = 'props.json'
-        props_file = os.path.join(exp_dir, props_file)
-        with open(props_file, 'w') as out_file:
-            out_file.write(json.dumps(props, indent=4, sort_keys=True))
-
-    execs_path = config.rg.get_execs_path()
-    if os.path.exists(execs_path):
-        oob_segs = defaultdict(int)
-        oob_speeds = []
-        for root, _, files in os.walk(execs_path, topdown=True):
-            for fil in files:
-                fil = os.path.join(root, fil)
-                with open(fil, 'r') as in_file:
-                    exec = json.loads(in_file.read())
-                    exec = exec['execution']
-                    if 'oob_speeds' in exec:
-                        oob_speeds.extend(exec['oob_speeds'])
-                    if 'seg_oob_count' in exec:
-                        seg_oob_count = exec['seg_oob_count']
-                        for key, val in seg_oob_count.items():
-                            oob_segs[key] += val
-
-        oob_segs = process_oob_segs(oob_segs)
-        graph_oob_segs(oob_segs, config.rg.get_oob_segs_path())
-
-
-if __name__ == '__main__':
-    cli()
+import csv
+import dateutil.parser
+import glob
+import logging as l
+import json
+import random
+import shutil
+from pathlib import Path
+from time import time
+import os.path
+import itertools
+
+from collections import defaultdict
+from matplotlib import pyplot as plt
+import click
+import pandas as pd
+import numpy as np
+import seaborn as sns
+import scipy
+import scipy.stats
+
+from asfault import config, experiments
+from asfault.beamer import *
+from asfault.network import *
+from asfault.evolver import *
+from asfault.graphing import *
+from asfault.plotter import *
+
+BEAMNG_FILES = 'beamng_templates'
+
+RESULTS_FILE = 'results.json'
+
+
+DEFAULT_LOG = 'asfault.log'
+DEFAULT_ENV = os.path.join(str(Path.home()), '.asfaultenv')
+
+
+def log_exception(extype, value, trace):
+    l.exception('Uncaught exception:', exc_info=(extype, value, trace))
+
+
+def setup_logging(log_file):
+    file_handler = l.FileHandler(log_file, 'a', 'utf-8')
+    term_handler = l.StreamHandler()
+    l.basicConfig(format='%(asctime)s %(levelname)-8s %(message)s',
+                  level=l.DEBUG, handlers=[term_handler, file_handler])
+    sys.excepthook = log_exception
+    l.info('Started the logging framework writing to file: %s', log_file)
+
+
+def milliseconds():
+    return round(time() * 1000)
+
+
+def read_environment(env_dir):
+    l.info('Starting with environment from: %s', env_dir)
+    config.load_configuration(env_dir)
+
+
+def ensure_environment(env_dir):
+    if not os.path.exists(env_dir):
+        l.info('Initialising empty environment: %s', env_dir)
+        config.init_configuration(env_dir)
+    read_environment(env_dir)
+
+
+@click.group()
+@click.option('--log', type=click.Path(dir_okay=False), default=DEFAULT_LOG)
+def cli(log):
+    setup_logging(log)
+    generate_factories()
+
+
+@cli.group()
+@click.option('--env', type=click.Path(file_okay=False), default=DEFAULT_ENV)
+@click.option('--flush-output', is_flag=True)
+def evolve(env, flush_output):
+    ensure_environment(env)
+    if flush_output:
+        output_dir = config.rg.get_output_path()
+        shutil.rmtree(output_dir)
+        config.rg.ensure_directories()
+
+
+@evolve.command()
+@click.option('--seed', default=milliseconds())
+@click.option('--budget', default=100)
+@click.option('--render', is_flag=True)
+@click.option('--show', is_flag=True)
+def bng(seed, budget, render, show):
+    l.info('Starting experiment with seed: %s', seed)
+    l.info('Starting experiment with budget: %s', budget)
+    experiments.experiment(seed, budget, render, show)
+
+
+@evolve.command()
+@click.option('--seed', default=milliseconds())
+@click.option('--generations', default=10)
+@click.option('--render', is_flag=True)
+# @click.option('--show', is_flag=True)
+@click.option('--uniq', is_flag=True)
+# Limit the test execution to a given execution time
+@click.option('--time-limit', default=-1)
+@click.argument('ctrl')
+def ext(seed, generations, render, uniq, time_limit, ctrl):
+    l.info('Starting external evolve with seed: {}'.format(seed))
+
+    if time_limit > 0:
+        l.info('Time limit will be enforced at: {}'.format(time_limit))
+    else:
+        l.info('No time limit enforced')
+
+    l.info('AI Controller call given is: %s', ctrl)
+
+    # plots_dir = config.rg.get_plots_path()
+    # tests_dir = config.rg.get_tests_path()
+
+    level_dir = config.ex.get_level_dir()
+
+    # config.ev.join_probability = 1.1
+    # config.ev.lane_width = 4.3
+    # if uniq:
+    #     config.ev.evaluator = 'uniqlanedist'
+    # else:
+    #     config.ev.evaluator = 'lanedist'
+    # config.ev.try_all_ops = False
+    config.ex.max_speed = 'false'
+    config.ex.ai_controlled = 'false'
+    config.ex.direction_agnostic_boundary = True
+
+    rng = random.Random()
+    rng.seed(seed)
+
+    factory = gen_beamng_runner_factory(level_dir, config.ex.host, config.ex.port, False, ctrl=ctrl)
+
+    # evaluator = LaneDistanceEvaluator()
+    # selector = TournamentSelector(rng, 2)
+    # estimator = TurnAndLengthEstimator()
+    # experiments.experiment_out(rng, evaluator, selector, estimator, factory,
+    #                            True, generations, render=render)
+    budget = generations
+    experiments.experiment(seed, budget, time_limit=time_limit, render=render, show=False, factory=factory)
+
+
+@evolve.command()
+@click.option('--seed', default=milliseconds())
+@click.option('--generations', default=10)
+@click.option('--show', default=False)
+@click.option('--render', is_flag=True)
+def mock(seed, generations, show, render):
+    plots_dir = config.rg.get_plots_path()
+    tests_dir = config.rg.get_tests_path()
+
+    if show or render:
+        plotter = EvolutionPlotter()
+        if show:
+            plotter.start()
+    else:
+        plotter = None
+
+    rng = random.Random()
+    rng.seed(seed)
+
+    factory = gen_mock_runner_factory(rng)
+    evaluator = StructureEvaluator()
+    selector = TournamentSelector(rng, 2)
+    estimator = LengthEstimator()
+
+    gen = TestSuiteGenerator(rng, evaluator, selector, estimator, factory)
+
+    step = 0
+    for state in gen.evolve_suite(generations):
+        if plotter:
+            updated = plotter.update(state)
+            if updated:
+                if show:
+                    plotter.pause()
+                if render:
+                    out_file = '{:08}.png'.format(step)
+                    out_file = os.path.join(plots_dir, out_file)
+                    save_plot(out_file, dpi=c.pt.dpi_intermediate)
+                    step += 1
+
+    suite = gen.population
+
+    for test in suite:
+        test_file = os.path.join(tests_dir, '{0:08}.json'.format(test.test_id))
+        plot_file = os.path.join(plots_dir,
+                                 'final_{0:08}.png'.format(test.test_id))
+
+        plotter = StandaloneTestPlotter('Test: {}'.format(test.test_id),
+                                        test.network.bounds)
+        plotter.plot_test(test)
+        save_plot(plot_file, dpi=c.pt.dpi_final)
+
+        test_dict = RoadTest.to_dict(test)
+        with open(test_file, 'w') as out:
+            out.write(json.dumps(test_dict, sort_keys=True, indent=4))
+        clear_plot()
+
+    for test in suite:
+        continue
+        map_file = os.path.join(
+            plots_dir, 'map_{0:08}.png'.format(test.test_id))
+        generate_road_mask(test.network, map_file,
+                           buffer=4 * config.ev.lane_width)
+        noise_file = os.path.join(
+            plots_dir, 'noise_{0:08}.png'.format(test.test_id))
+        generate_noise_road_map(random.Random(), 2048,
+                                2048, 1024, 512, map_file, noise_file)
+
+    out_dir = config.rg.get_output_path()
+    out_file = os.path.join(out_dir, 'props.json')
+    props = {'seed': seed}
+    with open(out_file, 'w') as out:
+        out.write(json.dumps(props, sort_keys=True, indent=4))
+
+
+@evolve.command()
+@click.option('--ext', default=None)
+@click.option('--show', is_flag=False)
+@click.option('--output', default=os.path.curdir)
+@click.argument('test-file', nargs=1)
+def run_test(ext, show, output, test_file):
+    _run_test(ext,  show, output, test_file)
+
+# SHARED WITH run_tests
+# TODO Set a timeout to stop the test execution ?
+# TODO Check that input file exists
+def _run_test(ext, show, output, test_file):
+    with open(test_file, 'r') as infile:
+        test_dict = json.loads(infile.read())
+    test = RoadTest.from_dict(test_dict)
+    out_dir = config.ex.get_level_dir()
+    host = config.ex.host
+    port = config.ex.port
+
+    runner = TestRunner(test, out_dir, host, port, plot=show, ctrl=ext)
+    output_file = os.path.abspath(os.path.join(output, ''.join(['result', '-', os.path.basename(test_file)])))
+
+    l.info('Starting BeamNG.research to run test: %s', test_file)
+    l.info('Output result to: %s', output_file)
+    if ext:
+        l.info('Configure the external AI: %s', ext)
+    else:
+        l.info('Driving with BeamNG.AI')
+
+    # This starts the external client but uses BeamNG AI nevertheless
+    execution = runner.run()
+
+    # Create output folder if missing
+    if not os.path.exists(output):
+        os.makedirs(output, exist_ok=True)
+
+    # Dump to JSON file
+    with open(output_file, 'w', encoding='utf-8') as f:
+        json.dump(TestExecution.to_dict(execution), f, ensure_ascii=False, indent=4)
+
+@evolve.command()
+@click.option('--ext', default=None)
+@click.option('--show', is_flag=False)
+@click.option('--output', default=os.path.curdir)
+@click.argument('test-files', nargs=-1, required=True, type=click.Path())
+def run_tests(ext, show, output, test_files):
+    for test_file in test_files:
+        _run_test(ext, show, output, test_file)
+
+def process_oob_segs(oob_segs):
+    summary = defaultdict(int)
+    for seg_key, count in oob_segs.items():
+        parts = seg_key.split('_')
+        roadtype = parts[0]
+        if roadtype == 'straight':
+            roadtype = 'Straight'
+            length = float(parts[1])
+            if length < 100:
+                length = 'Short'
+            elif length < 200:
+                length = 'Medium'
+            else:
+                length = 'Long'
+            key = '{}\n{}'.format(roadtype, length)
+            summary[key] += count
+
+        if roadtype == 'l' or roadtype == 'r':
+            if roadtype == 'l':
+                roadtype = 'Left'
+            else:
+                roadtype = 'Right'
+
+            angle = abs(float(parts[2]))
+            pivot = float(parts[3])
+
+            if angle < 45:
+                angle = 'Gentle'
+            else:
+                angle = 'Sharp'
+
+            if pivot <= 25:
+                pivot = 'Narrow'
+            else:
+                pivot = 'Wide'
+
+            key = '{}\n{}, {}'.format(roadtype, angle, pivot)
+            summary[key] += count
+
+    return summary
+
+
+@cli.command()
+@click.argument('exp-dir', type=click.Path(file_okay=False))
+def process_results(exp_dir):
+    l.info('Processing results in: %s', exp_dir)
+    final_results = None
+    config.load_configuration(exp_dir)
+    config.rg.ensure_directories()
+    results_file = config.rg.get_results_path()
+    if os.path.exists(results_file):
+        data = pd.read_csv(
+            results_file, sep=';', quoting=csv.QUOTE_NONNUMERIC, names=experiments.CSV_HEADER)
+
+        graph_oobs_over_gens(data, config.rg.get_oobs_gens_path())
+        props = get_exp_properties(data)
+        props_file = 'props.json'
+        props_file = os.path.join(exp_dir, props_file)
+        with open(props_file, 'w') as out_file:
+            out_file.write(json.dumps(props, indent=4, sort_keys=True))
+
+    execs_path = config.rg.get_execs_path()
+    if os.path.exists(execs_path):
+        oob_segs = defaultdict(int)
+        oob_speeds = []
+        for root, _, files in os.walk(execs_path, topdown=True):
+            for fil in files:
+                fil = os.path.join(root, fil)
+                with open(fil, 'r') as in_file:
+                    exec = json.loads(in_file.read())
+                    exec = exec['execution']
+                    if 'oob_speeds' in exec:
+                        oob_speeds.extend(exec['oob_speeds'])
+                    if 'seg_oob_count' in exec:
+                        seg_oob_count = exec['seg_oob_count']
+                        for key, val in seg_oob_count.items():
+                            oob_segs[key] += val
+
+        oob_segs = process_oob_segs(oob_segs)
+        graph_oob_segs(oob_segs, config.rg.get_oob_segs_path())
+
+
+if __name__ == '__main__':
+    cli()
+import csv
+import dateutil.parser
+import glob
+import logging as l
+import json
+import random
+import shutil
+from pathlib import Path
+from time import time
+import os.path
+import itertools
+
+from collections import defaultdict
+from matplotlib import pyplot as plt
+import click
+import pandas as pd
+import numpy as np
+import seaborn as sns
+import scipy
+import scipy.stats
+
+from asfault import config, experiments
+from asfault.beamer import *
+from asfault.network import *
+from asfault.evolver import *
+from asfault.graphing import *
+from asfault.plotter import *
+
+BEAMNG_FILES = 'beamng_templates'
+
+RESULTS_FILE = 'results.json'
+
+
+DEFAULT_LOG = 'asfault.log'
+DEFAULT_ENV = os.path.join(str(Path.home()), '.asfaultenv')
+
+
+def log_exception(extype, value, trace):
+    l.exception('Uncaught exception:', exc_info=(extype, value, trace))
+
+
+def setup_logging(log_file):
+    file_handler = l.FileHandler(log_file, 'a', 'utf-8')
+    term_handler = l.StreamHandler()
+    l.basicConfig(format='%(asctime)s %(levelname)-8s %(message)s',
+                  level=l.DEBUG, handlers=[term_handler, file_handler])
+    sys.excepthook = log_exception
+    l.info('Started the logging framework writing to file: %s', log_file)
+
+
+def milliseconds():
+    return round(time() * 1000)
+
+
+def read_environment(env_dir):
+    l.info('Starting with environment from: %s', env_dir)
+    config.load_configuration(env_dir)
+
+
+def ensure_environment(env_dir):
+    if not os.path.exists(env_dir):
+        l.info('Initialising empty environment: %s', env_dir)
+        config.init_configuration(env_dir)
+    read_environment(env_dir)
+
+
+@click.group()
+@click.option('--log', type=click.Path(dir_okay=False), default=DEFAULT_LOG)
+def cli(log):
+    setup_logging(log)
+    generate_factories()
+
+
+@cli.group()
+@click.option('--env', type=click.Path(file_okay=False), default=DEFAULT_ENV)
+@click.option('--flush-output', is_flag=True)
+def evolve(env, flush_output):
+    ensure_environment(env)
+    if flush_output:
+        output_dir = config.rg.get_output_path()
+        shutil.rmtree(output_dir)
+        config.rg.ensure_directories()
+
+
+@evolve.command()
+@click.option('--seed', default=milliseconds())
+@click.option('--budget', default=100)
+@click.option('--render', is_flag=True)
+@click.option('--show', is_flag=True)
+def bng(seed, budget, render, show):
+    l.info('Starting experiment with seed: %s', seed)
+    l.info('Starting experiment with budget: %s', budget)
+    experiments.experiment(seed, budget, render, show)
+
+
+@evolve.command()
+@click.option('--seed', default=milliseconds())
+@click.option('--generations', default=10)
+@click.option('--render', is_flag=True)
+# @click.option('--show', is_flag=True)
+@click.option('--uniq', is_flag=True)
+# Limit the test execution to a given execution time
+@click.option('--time-limit', default=-1)
+@click.argument('ctrl')
+def ext(seed, generations, render, uniq, time_limit, ctrl):
+    l.info('Starting external evolve with seed: {}'.format(seed))
+    l.info('Time limit will be enforced at: {}'.format(time_limit))
+    l.info('AI Controller call given is: %s', ctrl)
+
+    # plots_dir = config.rg.get_plots_path()
+    # tests_dir = config.rg.get_tests_path()
+
+    level_dir = config.ex.get_level_dir()
+
+    # config.ev.join_probability = 1.1
+    # config.ev.lane_width = 4.3
+    # if uniq:
+    #     config.ev.evaluator = 'uniqlanedist'
+    # else:
+    #     config.ev.evaluator = 'lanedist'
+    # config.ev.try_all_ops = False
+    config.ex.max_speed = 'false'
+    config.ex.ai_controlled = 'false'
+    config.ex.direction_agnostic_boundary = True
+
+    rng = random.Random()
+    rng.seed(seed)
+
+    factory = gen_beamng_runner_factory(level_dir, config.ex.host, config.ex.port, False, ctrl=ctrl)
+
+    # evaluator = LaneDistanceEvaluator()
+    # selector = TournamentSelector(rng, 2)
+    # estimator = TurnAndLengthEstimator()
+    # experiments.experiment_out(rng, evaluator, selector, estimator, factory,
+    #                            True, generations, render=render)
+    budget = generations
+    experiments.experiment(seed, budget, time_limit=time_limit, render=render, show=False, factory=factory)
+
+
+@evolve.command()
+@click.option('--seed', default=milliseconds())
+@click.option('--generations', default=10)
+@click.option('--show', default=False)
+@click.option('--render', is_flag=True)
+def mock(seed, generations, show, render):
+    plots_dir = config.rg.get_plots_path()
+    tests_dir = config.rg.get_tests_path()
+
+    if show or render:
+        plotter = EvolutionPlotter()
+        if show:
+            plotter.start()
+    else:
+        plotter = None
+
+    rng = random.Random()
+    rng.seed(seed)
+
+    factory = gen_mock_runner_factory(rng)
+    evaluator = StructureEvaluator()
+    selector = TournamentSelector(rng, 2)
+    estimator = LengthEstimator()
+
+    gen = TestSuiteGenerator(rng, evaluator, selector, estimator, factory)
+
+    step = 0
+    for state in gen.evolve_suite(generations):
+        if plotter:
+            updated = plotter.update(state)
+            if updated:
+                if show:
+                    plotter.pause()
+                if render:
+                    out_file = '{:08}.png'.format(step)
+                    out_file = os.path.join(plots_dir, out_file)
+                    save_plot(out_file, dpi=c.pt.dpi_intermediate)
+                    step += 1
+
+    suite = gen.population
+
+    for test in suite:
+        test_file = os.path.join(tests_dir, '{0:08}.json'.format(test.test_id))
+        plot_file = os.path.join(plots_dir,
+                                 'final_{0:08}.png'.format(test.test_id))
+
+        plotter = StandaloneTestPlotter('Test: {}'.format(test.test_id),
+                                        test.network.bounds)
+        plotter.plot_test(test)
+        save_plot(plot_file, dpi=c.pt.dpi_final)
+
+        test_dict = RoadTest.to_dict(test)
+        with open(test_file, 'w') as out:
+            out.write(json.dumps(test_dict, sort_keys=True, indent=4))
+        clear_plot()
+
+    for test in suite:
+        continue
+        map_file = os.path.join(
+            plots_dir, 'map_{0:08}.png'.format(test.test_id))
+        generate_road_mask(test.network, map_file,
+                           buffer=4 * config.ev.lane_width)
+        noise_file = os.path.join(
+            plots_dir, 'noise_{0:08}.png'.format(test.test_id))
+        generate_noise_road_map(random.Random(), 2048,
+                                2048, 1024, 512, map_file, noise_file)
+
+    out_dir = config.rg.get_output_path()
+    out_file = os.path.join(out_dir, 'props.json')
+    props = {'seed': seed}
+    with open(out_file, 'w') as out:
+        out.write(json.dumps(props, sort_keys=True, indent=4))
+
+
+def process_oob_segs(oob_segs):
+    summary = defaultdict(int)
+    for seg_key, count in oob_segs.items():
+        parts = seg_key.split('_')
+        roadtype = parts[0]
+        if roadtype == 'straight':
+            roadtype = 'Straight'
+            length = float(parts[1])
+            if length < 100:
+                length = 'Short'
+            elif length < 200:
+                length = 'Medium'
+            else:
+                length = 'Long'
+            key = '{}\n{}'.format(roadtype, length)
+            summary[key] += count
+
+        if roadtype == 'l' or roadtype == 'r':
+            if roadtype == 'l':
+                roadtype = 'Left'
+            else:
+                roadtype = 'Right'
+
+            angle = abs(float(parts[2]))
+            pivot = float(parts[3])
+
+            if angle < 45:
+                angle = 'Gentle'
+            else:
+                angle = 'Sharp'
+
+            if pivot <= 25:
+                pivot = 'Narrow'
+            else:
+                pivot = 'Wide'
+
+            key = '{}\n{}, {}'.format(roadtype, angle, pivot)
+            summary[key] += count
+
+    return summary
+
+
+@cli.command()
+@click.argument('exp-dir', type=click.Path(file_okay=False))
+def process_results(exp_dir):
+    l.info('Processing results in: %s', exp_dir)
+    final_results = None
+    config.load_configuration(exp_dir)
+    config.rg.ensure_directories()
+    results_file = config.rg.get_results_path()
+    if os.path.exists(results_file):
+        data = pd.read_csv(
+            results_file, sep=';', quoting=csv.QUOTE_NONNUMERIC, names=experiments.CSV_HEADER)
+
+        graph_oobs_over_gens(data, config.rg.get_oobs_gens_path())
+        props = get_exp_properties(data)
+        props_file = 'props.json'
+        props_file = os.path.join(exp_dir, props_file)
+        with open(props_file, 'w') as out_file:
+            out_file.write(json.dumps(props, indent=4, sort_keys=True))
+
+    execs_path = config.rg.get_execs_path()
+    if os.path.exists(execs_path):
+        oob_segs = defaultdict(int)
+        oob_speeds = []
+        for root, _, files in os.walk(execs_path, topdown=True):
+            for fil in files:
+                fil = os.path.join(root, fil)
+                with open(fil, 'r') as in_file:
+                    exec = json.loads(in_file.read())
+                    exec = exec['execution']
+                    if 'oob_speeds' in exec:
+                        oob_speeds.extend(exec['oob_speeds'])
+                    if 'seg_oob_count' in exec:
+                        seg_oob_count = exec['seg_oob_count']
+                        for key, val in seg_oob_count.items():
+                            oob_segs[key] += val
+
+        oob_segs = process_oob_segs(oob_segs)
+        graph_oob_segs(oob_segs, config.rg.get_oob_segs_path())
+
+
+if __name__ == '__main__':
+    cli()