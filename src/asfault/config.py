import json
from pathlib import Path

import os.path

PATH_CFG = 'cfg'
PATH_OUTPUT = 'output'
PATH_PLOTS = 'plots'
PATH_GRAPHS = 'graphs'
PATH_TESTS = 'tests'
PATH_EXECS = 'execs'
PATH_REPLAYS = 'replay'
FILE_EVOLUTION = 'evolution.json'
FILE_EXECUTION = 'execution.json'
FILE_PLOT = 'plot.json'
FILE_RESULTS = 'results.csv'
FILE_OOBS_GENS = 'obes.png'

rg = None
ev = None
pt = None
ex = None


def ensure_directory(path):
    if not os.path.exists(path):
        os.makedirs(path)


class AsFaultEnv:
    def __init__(self, env_dir):
        self.env_dir = env_dir

    def get_cfg_path(self):
        return os.path.join(self.env_dir, PATH_CFG)

    def get_cfg_file_path(self, name):
        cfg_path = self.get_cfg_path()
        cfg_path = os.path.join(cfg_path, name)
        return cfg_path

    def get_ev_path(self):
        return self.get_cfg_file_path(FILE_EVOLUTION)

    def get_pt_path(self):
        return self.get_cfg_file_path(FILE_PLOT)

    def get_ex_path(self):
        return self.get_cfg_file_path(FILE_EXECUTION)

    def get_output_path(self):
        return os.path.join(self.env_dir, PATH_OUTPUT)

    def get_plots_path(self):
        plots_path = self.get_output_path()
        return os.path.join(plots_path, PATH_PLOTS)

    def get_graphs_path(self):
        graphs_path = self.get_output_path()
        return os.path.join(graphs_path, PATH_GRAPHS)

    def get_tests_path(self):
        output_path = self.get_output_path()
        return os.path.join(output_path, PATH_TESTS)

    def get_results_path(self):
        output_path = self.get_output_path()
        return os.path.join(output_path, FILE_RESULTS)

    def get_final_path(self):
        output_path = self.get_output_path()
        return os.path.join(output_path, 'final')

    def get_oobs_gens_path(self):
        graphs_path = self.get_graphs_path()
        return os.path.join(graphs_path, FILE_OOBS_GENS)

    def get_oob_segs_path(self):
        graphs_path = self.get_graphs_path()
        return os.path.join(graphs_path, 'obe_segs.png')

    def get_execs_path(self):
        execs_path = self.get_output_path()
        return os.path.join(execs_path, PATH_EXECS)

    def get_replays_path(self):
        replays_path = self.get_output_path()
        return os.path.join(replays_path, PATH_REPLAYS)

    def ensure_directories(self):
        paths = [
            self.env_dir,
            self.get_cfg_path(),
            self.get_output_path(),
            self.get_plots_path(),
            self.get_tests_path(),
            self.get_execs_path(),
            self.get_replays_path(),
            self.get_graphs_path()
        ]
        for path in paths:
            ensure_directory(path)


class EvolutionConfig:
    LANE_WIDTH = 4.0
    # Note that to claim an OBE at least half of the car is already out...
    TOLERANCE = 0.0

    L_LANES = 1
    R_LANES = 1
    MAX_ANGLE = 5.0
    BOUNDS = 1000
    POP_SIZE = 25
    MUT_CHANCE = 0.05
    INTRO_CHANCE = 0.15
<<<<<<< HEAD
    EVALUATOR = 'lanedist'
=======
    EVALUATOR = None # 'lanedist'
>>>>>>> f5389fc6
    SELECTOR =  None # 'tournament'
    ESTIMATOR = None # 'length'
    JOIN_PROBABILITY = 0.5 # REPLACE THIS WITH CROSSOVER_PROBABILITY
    PARTIAL_MERGE_M_COUNT = 1
    PARTIAL_MERGE_D_COUNT = 1
    TRY_ALL_OPS = True

    ATTEMPT_REPAIR = False
    SEARCH_STOPPER = None
    RESTART_SEARCH = True
    POPULATION_MERGER = None

    CROSSOVER_PROBABILITY = 0.8

    @staticmethod
    def get_default():
        ret = {}

        ret['lane_width'] = EvolutionConfig.LANE_WIDTH
        ret['tolerance'] = EvolutionConfig.TOLERANCE

        ret['l_lanes'] = EvolutionConfig.L_LANES
        ret['r_lanes'] = EvolutionConfig.R_LANES
        ret['max_angle'] = EvolutionConfig.MAX_ANGLE
        ret['bounds'] = EvolutionConfig.BOUNDS
        ret['pop_size'] = EvolutionConfig.POP_SIZE
        ret['mut_chance'] = EvolutionConfig.MUT_CHANCE
        ret['intro_chance'] = EvolutionConfig.INTRO_CHANCE
        ret['evaluator'] = EvolutionConfig.EVALUATOR
        ret['selector'] = EvolutionConfig.SELECTOR
        ret['estimator'] = EvolutionConfig.ESTIMATOR
        ret['join_probability'] = EvolutionConfig.JOIN_PROBABILITY
        ret['partial_merge_m_count'] = EvolutionConfig.PARTIAL_MERGE_M_COUNT
        ret['partial_merge_d_count'] = EvolutionConfig.PARTIAL_MERGE_D_COUNT
        ret['try_all_ops'] = EvolutionConfig.TRY_ALL_OPS

        ret['attempt_repair'] = EvolutionConfig.ATTEMPT_REPAIR
        ret['search_stopper'] = EvolutionConfig.SEARCH_STOPPER
        ret['restart_search'] = EvolutionConfig.RESTART_SEARCH

        ret['pop_merger'] = EvolutionConfig.POPULATION_MERGER
        ret['crossover_probability'] = EvolutionConfig.CROSSOVER_PROBABILITY

        return ret

    def __init__(self, path):
        with open(path, 'r') as infile:
            cfg = json.loads(infile.read())

        self.lane_width = cfg.get('lane_width', EvolutionConfig.LANE_WIDTH)
        self.tolerance = cfg.get('tolerance', EvolutionConfig.TOLERANCE)

        self.l_lanes = cfg.get('l_lanes', EvolutionConfig.L_LANES)
        self.r_lanes = cfg.get('r_lanes', EvolutionConfig.R_LANES)
        self.max_angle = cfg.get('max_angle', EvolutionConfig.MAX_ANGLE)
        self.bounds = cfg.get('bounds', EvolutionConfig.BOUNDS)
        self.pop_size = cfg.get('pop_size', EvolutionConfig.POP_SIZE)
        self.mut_chance = cfg.get('mut_chance', EvolutionConfig.MUT_CHANCE)
        self.intro_chance = cfg.get('intro_chance', EvolutionConfig.INTRO_CHANCE)
        self.evaluator = cfg.get('evaluator', EvolutionConfig.EVALUATOR)
        self.selector = cfg.get('selector', EvolutionConfig.SELECTOR)
        self.estimator = cfg.get('estimator', EvolutionConfig.ESTIMATOR)
        self.join_probability = cfg.get('join_probability', EvolutionConfig.JOIN_PROBABILITY)
        self.partial_merge_m_count = cfg.get('partial_merge_m_count', EvolutionConfig.PARTIAL_MERGE_M_COUNT)
        self.partial_merge_d_count = cfg.get('partial_merge_d_count', EvolutionConfig.PARTIAL_MERGE_D_COUNT)
        self.try_all_ops = cfg.get('try_all_ops', EvolutionConfig.TRY_ALL_OPS)

        self.attempt_repair = cfg.get('attempt_repair', EvolutionConfig.ATTEMPT_REPAIR)
        self.search_stopper = cfg.get('search_stopper', EvolutionConfig.SEARCH_STOPPER)
        self.restart_search = cfg.get('restart_search', EvolutionConfig.RESTART_SEARCH)

        self.pop_merger = cfg.get('pop_merger', EvolutionConfig.POPULATION_MERGER)
        self.crossover_probability = cfg.get('crossover_probability', EvolutionConfig.CROSSOVER_PROBABILITY)


class PlotConfig:
    DPI_INTERMEDIATE = 144
    DPI_FINAL = 300

    COLOUR_BG = '#58764c'
    COLOUR_BOUNDS = '#cccccc'
    COLOUR_LROAD = '#777777'
    COLOUR_RROAD = '#888888'
    COLOUR_EDGE = '#dddddd'
    COLOUR_PARENTAGE = '#00FF80'
    COLOUR_REACHABILITY = '#FFFF00'
    COLOUR_TURTLE = '#00FFFF'
    COLOUR_PATH_NODES = '#00FF00'
    COLOUR_PATH_LINE = '#FF88FF'
    COLOUR_START = '#0000FF'
    COLOUR_GOAL = '#FF0000'
    COLOUR_JOINT = '#FF69B4'
    COLOUR_CAR_STATE = '#FF0000'
    COLOUR_VERTEX = '#000000'
    COLOUR_SEGMENT = '#FF8800'

    FACTOR_TURTLE_HEAD = 0.25
    FACTOR_TURTLE_LINE = 0.1
    FACTOR_PARENT = 0.1
    FACTOR_REACHABLE = 0.1
    FACTOR_START = 2
    FACTOR_GOAL = 2
    FACTOR_PATH_NODE = 0.25
    FACTOR_PATH_LINE = 0.25
    FACTOR_CAR_STATE = 0.1
    FACTOR_JOINT = 4
    FACTOR_VERTEX = 0.1
    FACTOR_EDGE = 0.125
    FACTOR_BOUNDS = 0.25
    FACTOR_SEGMENT = 0.15

    BOUNDS_PAD = 1.05

    SIZE_MAP = 4096

    @staticmethod
    def get_default():
        ret = {}

        ret['dpi_intermediate'] = PlotConfig.DPI_INTERMEDIATE
        ret['dpi_final'] = PlotConfig.DPI_FINAL

        ret['colour_bg'] = PlotConfig.COLOUR_BG
        ret['colour_bounds'] = PlotConfig.COLOUR_BOUNDS
        ret['colour_lroad'] = PlotConfig.COLOUR_LROAD
        ret['colour_rroad'] = PlotConfig.COLOUR_RROAD
        ret['colour_edge'] = PlotConfig.COLOUR_EDGE
        ret['colour_parentage'] = PlotConfig.COLOUR_PARENTAGE
        ret['colour_reachability'] = PlotConfig.COLOUR_REACHABILITY
        ret['colour_turtle'] = PlotConfig.COLOUR_TURTLE
        ret['colour_path_nodes'] = PlotConfig.COLOUR_PATH_NODES
        ret['colour_path_line'] = PlotConfig.COLOUR_PATH_LINE
        ret['colour_start'] = PlotConfig.COLOUR_START
        ret['colour_goal'] = PlotConfig.COLOUR_GOAL
        ret['colour_car_state'] = PlotConfig.COLOUR_CAR_STATE
        ret['colour_vertex'] = PlotConfig.COLOUR_VERTEX
        ret['colour_segment'] = PlotConfig.COLOUR_SEGMENT

        ret['factor_turtle_head'] = PlotConfig.FACTOR_TURTLE_HEAD
        ret['factor_turtle_line'] = PlotConfig.FACTOR_TURTLE_LINE
        ret['factor_parent'] = PlotConfig.FACTOR_PARENT
        ret['factor_reachable'] = PlotConfig.FACTOR_REACHABLE
        ret['factor_start'] = PlotConfig.FACTOR_START
        ret['factor_goal'] = PlotConfig.FACTOR_GOAL
        ret['factor_path_node'] = PlotConfig.FACTOR_PATH_NODE
        ret['factor_path_line'] = PlotConfig.FACTOR_PATH_LINE
        ret['factor_car_state'] = PlotConfig.FACTOR_CAR_STATE
        ret['factor_joint'] = PlotConfig.FACTOR_JOINT
        ret['factor_vertex'] = PlotConfig.FACTOR_VERTEX
        ret['factor_edge'] = PlotConfig.FACTOR_EDGE
        ret['factor_bounds'] = PlotConfig.FACTOR_BOUNDS
        ret['factor_segment'] = PlotConfig.FACTOR_SEGMENT

        ret['bounds_pad'] = PlotConfig.BOUNDS_PAD

        ret['parentage'] = False
        ret['reachability'] = False
        ret['path_nodes'] = False
        ret['path_line'] = True
        ret['normalise_path_line'] = False
        ret['turtle'] = False
        ret['vertices'] = False
        ret['segments'] = False

        ret['size_map'] = PlotConfig.SIZE_MAP

        return ret

    def __init__(self, path):
        with open(path, 'r') as infile:
            cfg = json.loads(infile.read())

        self.dpi_intermediate = cfg.get('dpi_intermediate', PlotConfig.DPI_INTERMEDIATE)
        self.dpi_final = cfg.get('dpi_final', PlotConfig.DPI_FINAL)

        self.colour_bg = cfg.get('colour_bg', PlotConfig.COLOUR_BG)
        self.colour_bounds = cfg.get('colour_bounds', PlotConfig.COLOUR_BOUNDS)
        self.colour_lroad = cfg.get('colour_lroad', PlotConfig.COLOUR_LROAD)
        self.colour_rroad = cfg.get('colour_rroad', PlotConfig.COLOUR_RROAD)
        self.colour_edge = cfg.get('colour_edge', PlotConfig.COLOUR_EDGE)
        self.colour_parentage = cfg.get('colour_parentage',
                                        PlotConfig.COLOUR_PARENTAGE)
        self.colour_reachability = cfg.get('colour_reachability',
                                           PlotConfig.COLOUR_REACHABILITY)
        self.colour_turtle = cfg.get('colour_turtle', PlotConfig.COLOUR_TURTLE)
        self.colour_path_nodes = cfg.get('colour_path_nodes',
                                         PlotConfig.COLOUR_PATH_NODES)
        self.colour_path_line = cfg.get('colour_path_line',
                                        PlotConfig.COLOUR_PATH_LINE)
        self.colour_start = cfg.get('colour_start', PlotConfig.COLOUR_START)
        self.colour_goal = cfg.get('colour_goal', PlotConfig.COLOUR_GOAL)
        self.colour_car_state = cfg.get('colour_car_state',
                                        PlotConfig.COLOUR_CAR_STATE)
        self.colour_vertex = cfg.get('colour_vertex', PlotConfig.COLOUR_VERTEX)
        self.colour_segment = cfg.get('colour_segment', PlotConfig.COLOUR_SEGMENT)

        self.factor_turtle_head = cfg.get('factor_turtle_head',
                                          PlotConfig.FACTOR_TURTLE_HEAD)
        self.factor_turtle_line = cfg.get('factor_turtle_line',
                                          PlotConfig.FACTOR_TURTLE_LINE)
        self.factor_parent = cfg.get('factor_parent', PlotConfig.FACTOR_PARENT)
        self.factor_reachable = cfg.get('factor_reachable',
                                        PlotConfig.FACTOR_REACHABLE)
        self.factor_start = cfg.get('factor_start', PlotConfig.FACTOR_START)
        self.factor_goal = cfg.get('factor_goal', PlotConfig.FACTOR_GOAL)
        self.factor_path_node = cfg.get('factor_path_node',
                                        PlotConfig.FACTOR_PATH_NODE)
        self.factor_path_line = cfg.get('factor_path_line',
                                        PlotConfig.FACTOR_PATH_LINE)
        self.factor_car_state = cfg.get('factor_car_state',
                                        PlotConfig.FACTOR_CAR_STATE)
        self.factor_joint = cfg.get('factor_joint', PlotConfig.FACTOR_JOINT)
        self.factor_vertex = cfg.get('factor_vertex', PlotConfig.FACTOR_VERTEX)
        self.factor_edge = cfg.get('factor_edge', PlotConfig.FACTOR_EDGE)
        self.factor_bounds = cfg.get('factor_bounds', PlotConfig.FACTOR_BOUNDS)
        self.factor_segment = cfg.get('factor_segment', PlotConfig.FACTOR_SEGMENT)

        self.bounds_pad = cfg.get('bounds_pad', PlotConfig.BOUNDS_PAD)

        self.plot_parentage = cfg.get('parentage', False)
        self.plot_reachability = cfg.get('reachability', False)
        self.plot_path_nodes = cfg.get('path_nodes', False)
        self.plot_path_line = cfg.get('path_line', True)
        self.normalise_path_line = cfg.get('normalise_path_line', False)
        self.plot_turtle = cfg.get('turtle', False)
        self.plot_vertices = cfg.get('vertices', False)
        self.plot_segments = cfg.get('segments', False)

        self.size_map = cfg.get('size_map', PlotConfig.SIZE_MAP)


class ExecutionConfig:
    BEAMNG_DIR = os.path.join(str(Path.home()), 'Documents/BeamNG.research')
    BEAMNG_EXECUTABLE = 'BeamNG.research.x64.exe'

    LEVEL_DIR = 'levels/asfault'
    HOST = 'localhost'
    PORT = 32512
    MAX_SPEED = 'true'

    SPEED_LIMIT = 0

    AI_CONTROLLED = 'true'
    NAVI_GRAPH = 'false'
    ENV_COUNT = 1
    RISK = 1.5
    FAILURE_TIMEOUT_SPM = 0.25
    WAYPOINT_STEP = 75.0
    DIRECTION_AGNOSTIC_BOUNDARY = False
    GOAL_DISTANCE = 10
    MIN_SPEED = 2
    STANDSTILL_THRESHOLD = 120
    DONT_STOP_AT_OBE = False
    OBSERVATION_INTERVAL = 10
    OOB_MONITOR = 'like_dj'
    ONE_WAY_DRIVE = 'true'
    CUSTOM_BEAMNG_TEMPLATE = None


    @staticmethod
    def get_default():
        ret = dict()

        ret['beamng_dir'] = ExecutionConfig.BEAMNG_DIR
        ret['beamng_execuitable'] = ExecutionConfig.BEAMNG_EXECUTABLE

        ret['level_dir'] = ExecutionConfig.LEVEL_DIR
        ret['host'] = ExecutionConfig.HOST
        ret['port'] = ExecutionConfig.PORT

        ret['max_speed'] = ExecutionConfig.MAX_SPEED
        ret['speed_limit'] = ExecutionConfig.SPEED_LIMIT

        ret['ai_controlled'] = ExecutionConfig.AI_CONTROLLED
        ret['navi_graph'] = ExecutionConfig.NAVI_GRAPH
        ret['env_count'] = ExecutionConfig.ENV_COUNT
        ret['risk'] = ExecutionConfig.RISK
        ret['failure_timeout_spm'] = ExecutionConfig.FAILURE_TIMEOUT_SPM
        ret['waypoint_step'] = ExecutionConfig.WAYPOINT_STEP
        ret['goal_distance'] = ExecutionConfig.GOAL_DISTANCE
        ret['min_speed'] = ExecutionConfig.MIN_SPEED
        ret['standstill_threshold'] = ExecutionConfig.STANDSTILL_THRESHOLD
        ret['direction_agnostic_boundary'] = ExecutionConfig.DIRECTION_AGNOSTIC_BOUNDARY

        ret['dont_stop_at_obe'] = ExecutionConfig.DONT_STOP_AT_OBE
        ret['observation_interval'] = ExecutionConfig.OBSERVATION_INTERVAL

        ret['custom_beamng_template'] = ExecutionConfig.CUSTOM_BEAMNG_TEMPLATE
        ret['oob_monitor'] = ExecutionConfig.OOB_MONITOR
        ret['one_way_drive'] = ExecutionConfig.ONE_WAY_DRIVE

        return ret

    def __init__(self, path):
        with open(path, 'r') as infile:
            cfg = json.loads(infile.read())

        self.beamng_dir = cfg.get('beamng_dir', ExecutionConfig.BEAMNG_DIR)
        self.beamng_executable = cfg.get('beamng_executable', ExecutionConfig.BEAMNG_EXECUTABLE)

        self.level_dir = cfg.get('level_dir', ExecutionConfig.LEVEL_DIR)
        self.host = cfg.get('host', ExecutionConfig.HOST)
        self.port = cfg.get('port', ExecutionConfig.PORT)
        self.ai_controlled = cfg.get('ai_controlled', ExecutionConfig.AI_CONTROLLED)

        self.max_speed = cfg.get('max_speed', ExecutionConfig.MAX_SPEED)
        self.speed_limit = cfg.get('speed_limit', ExecutionConfig.SPEED_LIMIT)

        self.navi_graph = cfg.get('navi_graph', ExecutionConfig.NAVI_GRAPH)
        self.env_count = cfg.get('env_count', ExecutionConfig.ENV_COUNT)
        self.risk = cfg.get('risk', ExecutionConfig.RISK)
        self.failure_timeout_spm = cfg.get('failure_timeout_spm', ExecutionConfig.FAILURE_TIMEOUT_SPM)
        self.waypoint_step = cfg.get('waypoint_step', ExecutionConfig.WAYPOINT_STEP)
        self.goal_distance = cfg.get('goal_distance', ExecutionConfig.GOAL_DISTANCE)
        self.min_speed = cfg.get('min_speed', ExecutionConfig.MIN_SPEED)
        self.standstill_threshold = cfg.get('standstill_threshold', ExecutionConfig.STANDSTILL_THRESHOLD)
        self.direction_agnostic_boundary = cfg.get('direction_agnostic_boundary', ExecutionConfig.DIRECTION_AGNOSTIC_BOUNDARY)

        self.dont_stop_at_obe = cfg.get('dont_stop_at_obe', ExecutionConfig.DONT_STOP_AT_OBE)
        self.observation_interval = cfg.get('observation_interval', ExecutionConfig.OBSERVATION_INTERVAL)

        self.custom_beamng_template = cfg.get('custom_beamng_template', ExecutionConfig.CUSTOM_BEAMNG_TEMPLATE)

    def get_level_dir(self):
        return os.path.join(self.beamng_dir, self.level_dir)

    def get_user_dir(self):
        return self.beamng_dir


def load_configuration(directory):
    global rg
    global ev
    global pt
    global ex

    rg = AsFaultEnv(directory)
    rg.ensure_directories()

    ev = rg.get_ev_path()
    ev = EvolutionConfig(ev)

    pt = rg.get_pt_path()
    pt = PlotConfig(pt)

    ex = rg.get_ex_path()
    ex = ExecutionConfig(ex)


def write_configuration(path, dict):
    with open(path, 'w') as outfile:
        outfile.write(json.dumps(dict, sort_keys=True, indent=4))


def write_configurations(asfaultv, evolution, plot, execution):
    ev_path = asfaultv.get_ev_path()
    write_configuration(ev_path, evolution)

    pt_path = asfaultv.get_pt_path()
    write_configuration(pt_path, plot)

    ex_path = asfaultv.get_ex_path()
    write_configuration(ex_path, execution)


def get_defaults():
    evolution = EvolutionConfig.get_default()
    plot = PlotConfig.get_default()
    execution = ExecutionConfig.get_default()
    return evolution, plot, execution


def init_configuration(directory):
    global rg
    rg = AsFaultEnv(directory)
    rg.ensure_directories()

    ev_default, pt_default, ex_default = get_defaults()
    write_configurations(rg, ev_default, pt_default, ex_default)
<|MERGE_RESOLUTION|>--- conflicted
+++ resolved
@@ -1,500 +1,493 @@
-import json
-from pathlib import Path
-
-import os.path
-
-PATH_CFG = 'cfg'
-PATH_OUTPUT = 'output'
-PATH_PLOTS = 'plots'
-PATH_GRAPHS = 'graphs'
-PATH_TESTS = 'tests'
-PATH_EXECS = 'execs'
-PATH_REPLAYS = 'replay'
-FILE_EVOLUTION = 'evolution.json'
-FILE_EXECUTION = 'execution.json'
-FILE_PLOT = 'plot.json'
-FILE_RESULTS = 'results.csv'
-FILE_OOBS_GENS = 'obes.png'
-
-rg = None
-ev = None
-pt = None
-ex = None
-
-
-def ensure_directory(path):
-    if not os.path.exists(path):
-        os.makedirs(path)
-
-
-class AsFaultEnv:
-    def __init__(self, env_dir):
-        self.env_dir = env_dir
-
-    def get_cfg_path(self):
-        return os.path.join(self.env_dir, PATH_CFG)
-
-    def get_cfg_file_path(self, name):
-        cfg_path = self.get_cfg_path()
-        cfg_path = os.path.join(cfg_path, name)
-        return cfg_path
-
-    def get_ev_path(self):
-        return self.get_cfg_file_path(FILE_EVOLUTION)
-
-    def get_pt_path(self):
-        return self.get_cfg_file_path(FILE_PLOT)
-
-    def get_ex_path(self):
-        return self.get_cfg_file_path(FILE_EXECUTION)
-
-    def get_output_path(self):
-        return os.path.join(self.env_dir, PATH_OUTPUT)
-
-    def get_plots_path(self):
-        plots_path = self.get_output_path()
-        return os.path.join(plots_path, PATH_PLOTS)
-
-    def get_graphs_path(self):
-        graphs_path = self.get_output_path()
-        return os.path.join(graphs_path, PATH_GRAPHS)
-
-    def get_tests_path(self):
-        output_path = self.get_output_path()
-        return os.path.join(output_path, PATH_TESTS)
-
-    def get_results_path(self):
-        output_path = self.get_output_path()
-        return os.path.join(output_path, FILE_RESULTS)
-
-    def get_final_path(self):
-        output_path = self.get_output_path()
-        return os.path.join(output_path, 'final')
-
-    def get_oobs_gens_path(self):
-        graphs_path = self.get_graphs_path()
-        return os.path.join(graphs_path, FILE_OOBS_GENS)
-
-    def get_oob_segs_path(self):
-        graphs_path = self.get_graphs_path()
-        return os.path.join(graphs_path, 'obe_segs.png')
-
-    def get_execs_path(self):
-        execs_path = self.get_output_path()
-        return os.path.join(execs_path, PATH_EXECS)
-
-    def get_replays_path(self):
-        replays_path = self.get_output_path()
-        return os.path.join(replays_path, PATH_REPLAYS)
-
-    def ensure_directories(self):
-        paths = [
-            self.env_dir,
-            self.get_cfg_path(),
-            self.get_output_path(),
-            self.get_plots_path(),
-            self.get_tests_path(),
-            self.get_execs_path(),
-            self.get_replays_path(),
-            self.get_graphs_path()
-        ]
-        for path in paths:
-            ensure_directory(path)
-
-
-class EvolutionConfig:
-    LANE_WIDTH = 4.0
-    # Note that to claim an OBE at least half of the car is already out...
-    TOLERANCE = 0.0
-
-    L_LANES = 1
-    R_LANES = 1
-    MAX_ANGLE = 5.0
-    BOUNDS = 1000
-    POP_SIZE = 25
-    MUT_CHANCE = 0.05
-    INTRO_CHANCE = 0.15
-<<<<<<< HEAD
-    EVALUATOR = 'lanedist'
-=======
-    EVALUATOR = None # 'lanedist'
->>>>>>> f5389fc6
-    SELECTOR =  None # 'tournament'
-    ESTIMATOR = None # 'length'
-    JOIN_PROBABILITY = 0.5 # REPLACE THIS WITH CROSSOVER_PROBABILITY
-    PARTIAL_MERGE_M_COUNT = 1
-    PARTIAL_MERGE_D_COUNT = 1
-    TRY_ALL_OPS = True
-
-    ATTEMPT_REPAIR = False
-    SEARCH_STOPPER = None
-    RESTART_SEARCH = True
-    POPULATION_MERGER = None
-
-    CROSSOVER_PROBABILITY = 0.8
-
-    @staticmethod
-    def get_default():
-        ret = {}
-
-        ret['lane_width'] = EvolutionConfig.LANE_WIDTH
-        ret['tolerance'] = EvolutionConfig.TOLERANCE
-
-        ret['l_lanes'] = EvolutionConfig.L_LANES
-        ret['r_lanes'] = EvolutionConfig.R_LANES
-        ret['max_angle'] = EvolutionConfig.MAX_ANGLE
-        ret['bounds'] = EvolutionConfig.BOUNDS
-        ret['pop_size'] = EvolutionConfig.POP_SIZE
-        ret['mut_chance'] = EvolutionConfig.MUT_CHANCE
-        ret['intro_chance'] = EvolutionConfig.INTRO_CHANCE
-        ret['evaluator'] = EvolutionConfig.EVALUATOR
-        ret['selector'] = EvolutionConfig.SELECTOR
-        ret['estimator'] = EvolutionConfig.ESTIMATOR
-        ret['join_probability'] = EvolutionConfig.JOIN_PROBABILITY
-        ret['partial_merge_m_count'] = EvolutionConfig.PARTIAL_MERGE_M_COUNT
-        ret['partial_merge_d_count'] = EvolutionConfig.PARTIAL_MERGE_D_COUNT
-        ret['try_all_ops'] = EvolutionConfig.TRY_ALL_OPS
-
-        ret['attempt_repair'] = EvolutionConfig.ATTEMPT_REPAIR
-        ret['search_stopper'] = EvolutionConfig.SEARCH_STOPPER
-        ret['restart_search'] = EvolutionConfig.RESTART_SEARCH
-
-        ret['pop_merger'] = EvolutionConfig.POPULATION_MERGER
-        ret['crossover_probability'] = EvolutionConfig.CROSSOVER_PROBABILITY
-
-        return ret
-
-    def __init__(self, path):
-        with open(path, 'r') as infile:
-            cfg = json.loads(infile.read())
-
-        self.lane_width = cfg.get('lane_width', EvolutionConfig.LANE_WIDTH)
-        self.tolerance = cfg.get('tolerance', EvolutionConfig.TOLERANCE)
-
-        self.l_lanes = cfg.get('l_lanes', EvolutionConfig.L_LANES)
-        self.r_lanes = cfg.get('r_lanes', EvolutionConfig.R_LANES)
-        self.max_angle = cfg.get('max_angle', EvolutionConfig.MAX_ANGLE)
-        self.bounds = cfg.get('bounds', EvolutionConfig.BOUNDS)
-        self.pop_size = cfg.get('pop_size', EvolutionConfig.POP_SIZE)
-        self.mut_chance = cfg.get('mut_chance', EvolutionConfig.MUT_CHANCE)
-        self.intro_chance = cfg.get('intro_chance', EvolutionConfig.INTRO_CHANCE)
-        self.evaluator = cfg.get('evaluator', EvolutionConfig.EVALUATOR)
-        self.selector = cfg.get('selector', EvolutionConfig.SELECTOR)
-        self.estimator = cfg.get('estimator', EvolutionConfig.ESTIMATOR)
-        self.join_probability = cfg.get('join_probability', EvolutionConfig.JOIN_PROBABILITY)
-        self.partial_merge_m_count = cfg.get('partial_merge_m_count', EvolutionConfig.PARTIAL_MERGE_M_COUNT)
-        self.partial_merge_d_count = cfg.get('partial_merge_d_count', EvolutionConfig.PARTIAL_MERGE_D_COUNT)
-        self.try_all_ops = cfg.get('try_all_ops', EvolutionConfig.TRY_ALL_OPS)
-
-        self.attempt_repair = cfg.get('attempt_repair', EvolutionConfig.ATTEMPT_REPAIR)
-        self.search_stopper = cfg.get('search_stopper', EvolutionConfig.SEARCH_STOPPER)
-        self.restart_search = cfg.get('restart_search', EvolutionConfig.RESTART_SEARCH)
-
-        self.pop_merger = cfg.get('pop_merger', EvolutionConfig.POPULATION_MERGER)
-        self.crossover_probability = cfg.get('crossover_probability', EvolutionConfig.CROSSOVER_PROBABILITY)
-
-
-class PlotConfig:
-    DPI_INTERMEDIATE = 144
-    DPI_FINAL = 300
-
-    COLOUR_BG = '#58764c'
-    COLOUR_BOUNDS = '#cccccc'
-    COLOUR_LROAD = '#777777'
-    COLOUR_RROAD = '#888888'
-    COLOUR_EDGE = '#dddddd'
-    COLOUR_PARENTAGE = '#00FF80'
-    COLOUR_REACHABILITY = '#FFFF00'
-    COLOUR_TURTLE = '#00FFFF'
-    COLOUR_PATH_NODES = '#00FF00'
-    COLOUR_PATH_LINE = '#FF88FF'
-    COLOUR_START = '#0000FF'
-    COLOUR_GOAL = '#FF0000'
-    COLOUR_JOINT = '#FF69B4'
-    COLOUR_CAR_STATE = '#FF0000'
-    COLOUR_VERTEX = '#000000'
-    COLOUR_SEGMENT = '#FF8800'
-
-    FACTOR_TURTLE_HEAD = 0.25
-    FACTOR_TURTLE_LINE = 0.1
-    FACTOR_PARENT = 0.1
-    FACTOR_REACHABLE = 0.1
-    FACTOR_START = 2
-    FACTOR_GOAL = 2
-    FACTOR_PATH_NODE = 0.25
-    FACTOR_PATH_LINE = 0.25
-    FACTOR_CAR_STATE = 0.1
-    FACTOR_JOINT = 4
-    FACTOR_VERTEX = 0.1
-    FACTOR_EDGE = 0.125
-    FACTOR_BOUNDS = 0.25
-    FACTOR_SEGMENT = 0.15
-
-    BOUNDS_PAD = 1.05
-
-    SIZE_MAP = 4096
-
-    @staticmethod
-    def get_default():
-        ret = {}
-
-        ret['dpi_intermediate'] = PlotConfig.DPI_INTERMEDIATE
-        ret['dpi_final'] = PlotConfig.DPI_FINAL
-
-        ret['colour_bg'] = PlotConfig.COLOUR_BG
-        ret['colour_bounds'] = PlotConfig.COLOUR_BOUNDS
-        ret['colour_lroad'] = PlotConfig.COLOUR_LROAD
-        ret['colour_rroad'] = PlotConfig.COLOUR_RROAD
-        ret['colour_edge'] = PlotConfig.COLOUR_EDGE
-        ret['colour_parentage'] = PlotConfig.COLOUR_PARENTAGE
-        ret['colour_reachability'] = PlotConfig.COLOUR_REACHABILITY
-        ret['colour_turtle'] = PlotConfig.COLOUR_TURTLE
-        ret['colour_path_nodes'] = PlotConfig.COLOUR_PATH_NODES
-        ret['colour_path_line'] = PlotConfig.COLOUR_PATH_LINE
-        ret['colour_start'] = PlotConfig.COLOUR_START
-        ret['colour_goal'] = PlotConfig.COLOUR_GOAL
-        ret['colour_car_state'] = PlotConfig.COLOUR_CAR_STATE
-        ret['colour_vertex'] = PlotConfig.COLOUR_VERTEX
-        ret['colour_segment'] = PlotConfig.COLOUR_SEGMENT
-
-        ret['factor_turtle_head'] = PlotConfig.FACTOR_TURTLE_HEAD
-        ret['factor_turtle_line'] = PlotConfig.FACTOR_TURTLE_LINE
-        ret['factor_parent'] = PlotConfig.FACTOR_PARENT
-        ret['factor_reachable'] = PlotConfig.FACTOR_REACHABLE
-        ret['factor_start'] = PlotConfig.FACTOR_START
-        ret['factor_goal'] = PlotConfig.FACTOR_GOAL
-        ret['factor_path_node'] = PlotConfig.FACTOR_PATH_NODE
-        ret['factor_path_line'] = PlotConfig.FACTOR_PATH_LINE
-        ret['factor_car_state'] = PlotConfig.FACTOR_CAR_STATE
-        ret['factor_joint'] = PlotConfig.FACTOR_JOINT
-        ret['factor_vertex'] = PlotConfig.FACTOR_VERTEX
-        ret['factor_edge'] = PlotConfig.FACTOR_EDGE
-        ret['factor_bounds'] = PlotConfig.FACTOR_BOUNDS
-        ret['factor_segment'] = PlotConfig.FACTOR_SEGMENT
-
-        ret['bounds_pad'] = PlotConfig.BOUNDS_PAD
-
-        ret['parentage'] = False
-        ret['reachability'] = False
-        ret['path_nodes'] = False
-        ret['path_line'] = True
-        ret['normalise_path_line'] = False
-        ret['turtle'] = False
-        ret['vertices'] = False
-        ret['segments'] = False
-
-        ret['size_map'] = PlotConfig.SIZE_MAP
-
-        return ret
-
-    def __init__(self, path):
-        with open(path, 'r') as infile:
-            cfg = json.loads(infile.read())
-
-        self.dpi_intermediate = cfg.get('dpi_intermediate', PlotConfig.DPI_INTERMEDIATE)
-        self.dpi_final = cfg.get('dpi_final', PlotConfig.DPI_FINAL)
-
-        self.colour_bg = cfg.get('colour_bg', PlotConfig.COLOUR_BG)
-        self.colour_bounds = cfg.get('colour_bounds', PlotConfig.COLOUR_BOUNDS)
-        self.colour_lroad = cfg.get('colour_lroad', PlotConfig.COLOUR_LROAD)
-        self.colour_rroad = cfg.get('colour_rroad', PlotConfig.COLOUR_RROAD)
-        self.colour_edge = cfg.get('colour_edge', PlotConfig.COLOUR_EDGE)
-        self.colour_parentage = cfg.get('colour_parentage',
-                                        PlotConfig.COLOUR_PARENTAGE)
-        self.colour_reachability = cfg.get('colour_reachability',
-                                           PlotConfig.COLOUR_REACHABILITY)
-        self.colour_turtle = cfg.get('colour_turtle', PlotConfig.COLOUR_TURTLE)
-        self.colour_path_nodes = cfg.get('colour_path_nodes',
-                                         PlotConfig.COLOUR_PATH_NODES)
-        self.colour_path_line = cfg.get('colour_path_line',
-                                        PlotConfig.COLOUR_PATH_LINE)
-        self.colour_start = cfg.get('colour_start', PlotConfig.COLOUR_START)
-        self.colour_goal = cfg.get('colour_goal', PlotConfig.COLOUR_GOAL)
-        self.colour_car_state = cfg.get('colour_car_state',
-                                        PlotConfig.COLOUR_CAR_STATE)
-        self.colour_vertex = cfg.get('colour_vertex', PlotConfig.COLOUR_VERTEX)
-        self.colour_segment = cfg.get('colour_segment', PlotConfig.COLOUR_SEGMENT)
-
-        self.factor_turtle_head = cfg.get('factor_turtle_head',
-                                          PlotConfig.FACTOR_TURTLE_HEAD)
-        self.factor_turtle_line = cfg.get('factor_turtle_line',
-                                          PlotConfig.FACTOR_TURTLE_LINE)
-        self.factor_parent = cfg.get('factor_parent', PlotConfig.FACTOR_PARENT)
-        self.factor_reachable = cfg.get('factor_reachable',
-                                        PlotConfig.FACTOR_REACHABLE)
-        self.factor_start = cfg.get('factor_start', PlotConfig.FACTOR_START)
-        self.factor_goal = cfg.get('factor_goal', PlotConfig.FACTOR_GOAL)
-        self.factor_path_node = cfg.get('factor_path_node',
-                                        PlotConfig.FACTOR_PATH_NODE)
-        self.factor_path_line = cfg.get('factor_path_line',
-                                        PlotConfig.FACTOR_PATH_LINE)
-        self.factor_car_state = cfg.get('factor_car_state',
-                                        PlotConfig.FACTOR_CAR_STATE)
-        self.factor_joint = cfg.get('factor_joint', PlotConfig.FACTOR_JOINT)
-        self.factor_vertex = cfg.get('factor_vertex', PlotConfig.FACTOR_VERTEX)
-        self.factor_edge = cfg.get('factor_edge', PlotConfig.FACTOR_EDGE)
-        self.factor_bounds = cfg.get('factor_bounds', PlotConfig.FACTOR_BOUNDS)
-        self.factor_segment = cfg.get('factor_segment', PlotConfig.FACTOR_SEGMENT)
-
-        self.bounds_pad = cfg.get('bounds_pad', PlotConfig.BOUNDS_PAD)
-
-        self.plot_parentage = cfg.get('parentage', False)
-        self.plot_reachability = cfg.get('reachability', False)
-        self.plot_path_nodes = cfg.get('path_nodes', False)
-        self.plot_path_line = cfg.get('path_line', True)
-        self.normalise_path_line = cfg.get('normalise_path_line', False)
-        self.plot_turtle = cfg.get('turtle', False)
-        self.plot_vertices = cfg.get('vertices', False)
-        self.plot_segments = cfg.get('segments', False)
-
-        self.size_map = cfg.get('size_map', PlotConfig.SIZE_MAP)
-
-
-class ExecutionConfig:
-    BEAMNG_DIR = os.path.join(str(Path.home()), 'Documents/BeamNG.research')
-    BEAMNG_EXECUTABLE = 'BeamNG.research.x64.exe'
-
-    LEVEL_DIR = 'levels/asfault'
-    HOST = 'localhost'
-    PORT = 32512
-    MAX_SPEED = 'true'
-
-    SPEED_LIMIT = 0
-
-    AI_CONTROLLED = 'true'
-    NAVI_GRAPH = 'false'
-    ENV_COUNT = 1
-    RISK = 1.5
-    FAILURE_TIMEOUT_SPM = 0.25
-    WAYPOINT_STEP = 75.0
-    DIRECTION_AGNOSTIC_BOUNDARY = False
-    GOAL_DISTANCE = 10
-    MIN_SPEED = 2
-    STANDSTILL_THRESHOLD = 120
-    DONT_STOP_AT_OBE = False
-    OBSERVATION_INTERVAL = 10
-    OOB_MONITOR = 'like_dj'
-    ONE_WAY_DRIVE = 'true'
-    CUSTOM_BEAMNG_TEMPLATE = None
-
-
-    @staticmethod
-    def get_default():
-        ret = dict()
-
-        ret['beamng_dir'] = ExecutionConfig.BEAMNG_DIR
-        ret['beamng_execuitable'] = ExecutionConfig.BEAMNG_EXECUTABLE
-
-        ret['level_dir'] = ExecutionConfig.LEVEL_DIR
-        ret['host'] = ExecutionConfig.HOST
-        ret['port'] = ExecutionConfig.PORT
-
-        ret['max_speed'] = ExecutionConfig.MAX_SPEED
-        ret['speed_limit'] = ExecutionConfig.SPEED_LIMIT
-
-        ret['ai_controlled'] = ExecutionConfig.AI_CONTROLLED
-        ret['navi_graph'] = ExecutionConfig.NAVI_GRAPH
-        ret['env_count'] = ExecutionConfig.ENV_COUNT
-        ret['risk'] = ExecutionConfig.RISK
-        ret['failure_timeout_spm'] = ExecutionConfig.FAILURE_TIMEOUT_SPM
-        ret['waypoint_step'] = ExecutionConfig.WAYPOINT_STEP
-        ret['goal_distance'] = ExecutionConfig.GOAL_DISTANCE
-        ret['min_speed'] = ExecutionConfig.MIN_SPEED
-        ret['standstill_threshold'] = ExecutionConfig.STANDSTILL_THRESHOLD
-        ret['direction_agnostic_boundary'] = ExecutionConfig.DIRECTION_AGNOSTIC_BOUNDARY
-
-        ret['dont_stop_at_obe'] = ExecutionConfig.DONT_STOP_AT_OBE
-        ret['observation_interval'] = ExecutionConfig.OBSERVATION_INTERVAL
-
-        ret['custom_beamng_template'] = ExecutionConfig.CUSTOM_BEAMNG_TEMPLATE
-        ret['oob_monitor'] = ExecutionConfig.OOB_MONITOR
-        ret['one_way_drive'] = ExecutionConfig.ONE_WAY_DRIVE
-
-        return ret
-
-    def __init__(self, path):
-        with open(path, 'r') as infile:
-            cfg = json.loads(infile.read())
-
-        self.beamng_dir = cfg.get('beamng_dir', ExecutionConfig.BEAMNG_DIR)
-        self.beamng_executable = cfg.get('beamng_executable', ExecutionConfig.BEAMNG_EXECUTABLE)
-
-        self.level_dir = cfg.get('level_dir', ExecutionConfig.LEVEL_DIR)
-        self.host = cfg.get('host', ExecutionConfig.HOST)
-        self.port = cfg.get('port', ExecutionConfig.PORT)
-        self.ai_controlled = cfg.get('ai_controlled', ExecutionConfig.AI_CONTROLLED)
-
-        self.max_speed = cfg.get('max_speed', ExecutionConfig.MAX_SPEED)
-        self.speed_limit = cfg.get('speed_limit', ExecutionConfig.SPEED_LIMIT)
-
-        self.navi_graph = cfg.get('navi_graph', ExecutionConfig.NAVI_GRAPH)
-        self.env_count = cfg.get('env_count', ExecutionConfig.ENV_COUNT)
-        self.risk = cfg.get('risk', ExecutionConfig.RISK)
-        self.failure_timeout_spm = cfg.get('failure_timeout_spm', ExecutionConfig.FAILURE_TIMEOUT_SPM)
-        self.waypoint_step = cfg.get('waypoint_step', ExecutionConfig.WAYPOINT_STEP)
-        self.goal_distance = cfg.get('goal_distance', ExecutionConfig.GOAL_DISTANCE)
-        self.min_speed = cfg.get('min_speed', ExecutionConfig.MIN_SPEED)
-        self.standstill_threshold = cfg.get('standstill_threshold', ExecutionConfig.STANDSTILL_THRESHOLD)
-        self.direction_agnostic_boundary = cfg.get('direction_agnostic_boundary', ExecutionConfig.DIRECTION_AGNOSTIC_BOUNDARY)
-
-        self.dont_stop_at_obe = cfg.get('dont_stop_at_obe', ExecutionConfig.DONT_STOP_AT_OBE)
-        self.observation_interval = cfg.get('observation_interval', ExecutionConfig.OBSERVATION_INTERVAL)
-
-        self.custom_beamng_template = cfg.get('custom_beamng_template', ExecutionConfig.CUSTOM_BEAMNG_TEMPLATE)
-
-    def get_level_dir(self):
-        return os.path.join(self.beamng_dir, self.level_dir)
-
-    def get_user_dir(self):
-        return self.beamng_dir
-
-
-def load_configuration(directory):
-    global rg
-    global ev
-    global pt
-    global ex
-
-    rg = AsFaultEnv(directory)
-    rg.ensure_directories()
-
-    ev = rg.get_ev_path()
-    ev = EvolutionConfig(ev)
-
-    pt = rg.get_pt_path()
-    pt = PlotConfig(pt)
-
-    ex = rg.get_ex_path()
-    ex = ExecutionConfig(ex)
-
-
-def write_configuration(path, dict):
-    with open(path, 'w') as outfile:
-        outfile.write(json.dumps(dict, sort_keys=True, indent=4))
-
-
-def write_configurations(asfaultv, evolution, plot, execution):
-    ev_path = asfaultv.get_ev_path()
-    write_configuration(ev_path, evolution)
-
-    pt_path = asfaultv.get_pt_path()
-    write_configuration(pt_path, plot)
-
-    ex_path = asfaultv.get_ex_path()
-    write_configuration(ex_path, execution)
-
-
-def get_defaults():
-    evolution = EvolutionConfig.get_default()
-    plot = PlotConfig.get_default()
-    execution = ExecutionConfig.get_default()
-    return evolution, plot, execution
-
-
-def init_configuration(directory):
-    global rg
-    rg = AsFaultEnv(directory)
-    rg.ensure_directories()
-
-    ev_default, pt_default, ex_default = get_defaults()
-    write_configurations(rg, ev_default, pt_default, ex_default)
+import json
+from pathlib import Path
+
+import os.path
+
+PATH_CFG = 'cfg'
+PATH_OUTPUT = 'output'
+PATH_PLOTS = 'plots'
+PATH_GRAPHS = 'graphs'
+PATH_TESTS = 'tests'
+PATH_EXECS = 'execs'
+PATH_REPLAYS = 'replay'
+FILE_EVOLUTION = 'evolution.json'
+FILE_EXECUTION = 'execution.json'
+FILE_PLOT = 'plot.json'
+FILE_RESULTS = 'results.csv'
+FILE_OOBS_GENS = 'obes.png'
+
+rg = None
+ev = None
+pt = None
+ex = None
+
+
+def ensure_directory(path):
+    if not os.path.exists(path):
+        os.makedirs(path)
+
+
+class AsFaultEnv:
+    def __init__(self, env_dir):
+        self.env_dir = env_dir
+
+    def get_cfg_path(self):
+        return os.path.join(self.env_dir, PATH_CFG)
+
+    def get_cfg_file_path(self, name):
+        cfg_path = self.get_cfg_path()
+        cfg_path = os.path.join(cfg_path, name)
+        return cfg_path
+
+    def get_ev_path(self):
+        return self.get_cfg_file_path(FILE_EVOLUTION)
+
+    def get_pt_path(self):
+        return self.get_cfg_file_path(FILE_PLOT)
+
+    def get_ex_path(self):
+        return self.get_cfg_file_path(FILE_EXECUTION)
+
+    def get_output_path(self):
+        return os.path.join(self.env_dir, PATH_OUTPUT)
+
+    def get_plots_path(self):
+        plots_path = self.get_output_path()
+        return os.path.join(plots_path, PATH_PLOTS)
+
+    def get_graphs_path(self):
+        graphs_path = self.get_output_path()
+        return os.path.join(graphs_path, PATH_GRAPHS)
+
+    def get_tests_path(self):
+        output_path = self.get_output_path()
+        return os.path.join(output_path, PATH_TESTS)
+
+    def get_results_path(self):
+        output_path = self.get_output_path()
+        return os.path.join(output_path, FILE_RESULTS)
+
+    def get_final_path(self):
+        output_path = self.get_output_path()
+        return os.path.join(output_path, 'final')
+
+    def get_oobs_gens_path(self):
+        graphs_path = self.get_graphs_path()
+        return os.path.join(graphs_path, FILE_OOBS_GENS)
+
+    def get_oob_segs_path(self):
+        graphs_path = self.get_graphs_path()
+        return os.path.join(graphs_path, 'obe_segs.png')
+
+    def get_execs_path(self):
+        execs_path = self.get_output_path()
+        return os.path.join(execs_path, PATH_EXECS)
+
+    def get_replays_path(self):
+        replays_path = self.get_output_path()
+        return os.path.join(replays_path, PATH_REPLAYS)
+
+    def ensure_directories(self):
+        paths = [
+            self.env_dir,
+            self.get_cfg_path(),
+            self.get_output_path(),
+            self.get_plots_path(),
+            self.get_tests_path(),
+            self.get_execs_path(),
+            self.get_replays_path(),
+            self.get_graphs_path()
+        ]
+        for path in paths:
+            ensure_directory(path)
+
+
+class EvolutionConfig:
+    LANE_WIDTH = 4.0
+    # Note that to claim an OBE at least half of the car is already out...
+    TOLERANCE = 0.0
+
+    L_LANES = 1
+    R_LANES = 1
+    MAX_ANGLE = 5.0
+    BOUNDS = 1000
+    POP_SIZE = 25
+    MUT_CHANCE = 0.05
+    INTRO_CHANCE = 0.15
+    EVALUATOR = None # 'lanedist'
+    SELECTOR =  None # 'tournament'
+    ESTIMATOR = None # 'length'
+    JOIN_PROBABILITY = 0.5 # REPLACE THIS WITH CROSSOVER_PROBABILITY
+    PARTIAL_MERGE_M_COUNT = 1
+    PARTIAL_MERGE_D_COUNT = 1
+    TRY_ALL_OPS = True
+
+    ATTEMPT_REPAIR = False
+    SEARCH_STOPPER = None
+    RESTART_SEARCH = True
+    POPULATION_MERGER = None
+
+    CROSSOVER_PROBABILITY = 0.8
+
+    @staticmethod
+    def get_default():
+        ret = {}
+
+        ret['lane_width'] = EvolutionConfig.LANE_WIDTH
+        ret['tolerance'] = EvolutionConfig.TOLERANCE
+
+        ret['l_lanes'] = EvolutionConfig.L_LANES
+        ret['r_lanes'] = EvolutionConfig.R_LANES
+        ret['max_angle'] = EvolutionConfig.MAX_ANGLE
+        ret['bounds'] = EvolutionConfig.BOUNDS
+        ret['pop_size'] = EvolutionConfig.POP_SIZE
+        ret['mut_chance'] = EvolutionConfig.MUT_CHANCE
+        ret['intro_chance'] = EvolutionConfig.INTRO_CHANCE
+        ret['evaluator'] = EvolutionConfig.EVALUATOR
+        ret['selector'] = EvolutionConfig.SELECTOR
+        ret['estimator'] = EvolutionConfig.ESTIMATOR
+        ret['join_probability'] = EvolutionConfig.JOIN_PROBABILITY
+        ret['partial_merge_m_count'] = EvolutionConfig.PARTIAL_MERGE_M_COUNT
+        ret['partial_merge_d_count'] = EvolutionConfig.PARTIAL_MERGE_D_COUNT
+        ret['try_all_ops'] = EvolutionConfig.TRY_ALL_OPS
+
+        ret['attempt_repair'] = EvolutionConfig.ATTEMPT_REPAIR
+        ret['search_stopper'] = EvolutionConfig.SEARCH_STOPPER
+        ret['restart_search'] = EvolutionConfig.RESTART_SEARCH
+
+        ret['pop_merger'] = EvolutionConfig.POPULATION_MERGER
+        ret['crossover_probability'] = EvolutionConfig.CROSSOVER_PROBABILITY
+
+        return ret
+
+    def __init__(self, path):
+        with open(path, 'r') as infile:
+            cfg = json.loads(infile.read())
+
+        self.lane_width = cfg.get('lane_width', EvolutionConfig.LANE_WIDTH)
+        self.tolerance = cfg.get('tolerance', EvolutionConfig.TOLERANCE)
+
+        self.l_lanes = cfg.get('l_lanes', EvolutionConfig.L_LANES)
+        self.r_lanes = cfg.get('r_lanes', EvolutionConfig.R_LANES)
+        self.max_angle = cfg.get('max_angle', EvolutionConfig.MAX_ANGLE)
+        self.bounds = cfg.get('bounds', EvolutionConfig.BOUNDS)
+        self.pop_size = cfg.get('pop_size', EvolutionConfig.POP_SIZE)
+        self.mut_chance = cfg.get('mut_chance', EvolutionConfig.MUT_CHANCE)
+        self.intro_chance = cfg.get('intro_chance', EvolutionConfig.INTRO_CHANCE)
+        self.evaluator = cfg.get('evaluator', EvolutionConfig.EVALUATOR)
+        self.selector = cfg.get('selector', EvolutionConfig.SELECTOR)
+        self.estimator = cfg.get('estimator', EvolutionConfig.ESTIMATOR)
+        self.join_probability = cfg.get('join_probability', EvolutionConfig.JOIN_PROBABILITY)
+        self.partial_merge_m_count = cfg.get('partial_merge_m_count', EvolutionConfig.PARTIAL_MERGE_M_COUNT)
+        self.partial_merge_d_count = cfg.get('partial_merge_d_count', EvolutionConfig.PARTIAL_MERGE_D_COUNT)
+        self.try_all_ops = cfg.get('try_all_ops', EvolutionConfig.TRY_ALL_OPS)
+
+        self.attempt_repair = cfg.get('attempt_repair', EvolutionConfig.ATTEMPT_REPAIR)
+        self.search_stopper = cfg.get('search_stopper', EvolutionConfig.SEARCH_STOPPER)
+        self.restart_search = cfg.get('restart_search', EvolutionConfig.RESTART_SEARCH)
+
+        self.pop_merger = cfg.get('pop_merger', EvolutionConfig.POPULATION_MERGER)
+        self.crossover_probability = cfg.get('crossover_probability', EvolutionConfig.CROSSOVER_PROBABILITY)
+
+
+class PlotConfig:
+    DPI_INTERMEDIATE = 144
+    DPI_FINAL = 300
+
+    COLOUR_BG = '#58764c'
+    COLOUR_BOUNDS = '#cccccc'
+    COLOUR_LROAD = '#777777'
+    COLOUR_RROAD = '#888888'
+    COLOUR_EDGE = '#dddddd'
+    COLOUR_PARENTAGE = '#00FF80'
+    COLOUR_REACHABILITY = '#FFFF00'
+    COLOUR_TURTLE = '#00FFFF'
+    COLOUR_PATH_NODES = '#00FF00'
+    COLOUR_PATH_LINE = '#FF88FF'
+    COLOUR_START = '#0000FF'
+    COLOUR_GOAL = '#FF0000'
+    COLOUR_JOINT = '#FF69B4'
+    COLOUR_CAR_STATE = '#FF0000'
+    COLOUR_VERTEX = '#000000'
+    COLOUR_SEGMENT = '#FF8800'
+
+    FACTOR_TURTLE_HEAD = 0.25
+    FACTOR_TURTLE_LINE = 0.1
+    FACTOR_PARENT = 0.1
+    FACTOR_REACHABLE = 0.1
+    FACTOR_START = 2
+    FACTOR_GOAL = 2
+    FACTOR_PATH_NODE = 0.25
+    FACTOR_PATH_LINE = 0.25
+    FACTOR_CAR_STATE = 0.1
+    FACTOR_JOINT = 4
+    FACTOR_VERTEX = 0.1
+    FACTOR_EDGE = 0.125
+    FACTOR_BOUNDS = 0.25
+    FACTOR_SEGMENT = 0.15
+
+    BOUNDS_PAD = 1.05
+
+    SIZE_MAP = 4096
+
+    @staticmethod
+    def get_default():
+        ret = {}
+
+        ret['dpi_intermediate'] = PlotConfig.DPI_INTERMEDIATE
+        ret['dpi_final'] = PlotConfig.DPI_FINAL
+
+        ret['colour_bg'] = PlotConfig.COLOUR_BG
+        ret['colour_bounds'] = PlotConfig.COLOUR_BOUNDS
+        ret['colour_lroad'] = PlotConfig.COLOUR_LROAD
+        ret['colour_rroad'] = PlotConfig.COLOUR_RROAD
+        ret['colour_edge'] = PlotConfig.COLOUR_EDGE
+        ret['colour_parentage'] = PlotConfig.COLOUR_PARENTAGE
+        ret['colour_reachability'] = PlotConfig.COLOUR_REACHABILITY
+        ret['colour_turtle'] = PlotConfig.COLOUR_TURTLE
+        ret['colour_path_nodes'] = PlotConfig.COLOUR_PATH_NODES
+        ret['colour_path_line'] = PlotConfig.COLOUR_PATH_LINE
+        ret['colour_start'] = PlotConfig.COLOUR_START
+        ret['colour_goal'] = PlotConfig.COLOUR_GOAL
+        ret['colour_car_state'] = PlotConfig.COLOUR_CAR_STATE
+        ret['colour_vertex'] = PlotConfig.COLOUR_VERTEX
+        ret['colour_segment'] = PlotConfig.COLOUR_SEGMENT
+
+        ret['factor_turtle_head'] = PlotConfig.FACTOR_TURTLE_HEAD
+        ret['factor_turtle_line'] = PlotConfig.FACTOR_TURTLE_LINE
+        ret['factor_parent'] = PlotConfig.FACTOR_PARENT
+        ret['factor_reachable'] = PlotConfig.FACTOR_REACHABLE
+        ret['factor_start'] = PlotConfig.FACTOR_START
+        ret['factor_goal'] = PlotConfig.FACTOR_GOAL
+        ret['factor_path_node'] = PlotConfig.FACTOR_PATH_NODE
+        ret['factor_path_line'] = PlotConfig.FACTOR_PATH_LINE
+        ret['factor_car_state'] = PlotConfig.FACTOR_CAR_STATE
+        ret['factor_joint'] = PlotConfig.FACTOR_JOINT
+        ret['factor_vertex'] = PlotConfig.FACTOR_VERTEX
+        ret['factor_edge'] = PlotConfig.FACTOR_EDGE
+        ret['factor_bounds'] = PlotConfig.FACTOR_BOUNDS
+        ret['factor_segment'] = PlotConfig.FACTOR_SEGMENT
+
+        ret['bounds_pad'] = PlotConfig.BOUNDS_PAD
+
+        ret['parentage'] = False
+        ret['reachability'] = False
+        ret['path_nodes'] = False
+        ret['path_line'] = True
+        ret['normalise_path_line'] = False
+        ret['turtle'] = False
+        ret['vertices'] = False
+        ret['segments'] = False
+
+        ret['size_map'] = PlotConfig.SIZE_MAP
+
+        return ret
+
+    def __init__(self, path):
+        with open(path, 'r') as infile:
+            cfg = json.loads(infile.read())
+
+        self.dpi_intermediate = cfg.get('dpi_intermediate', PlotConfig.DPI_INTERMEDIATE)
+        self.dpi_final = cfg.get('dpi_final', PlotConfig.DPI_FINAL)
+
+        self.colour_bg = cfg.get('colour_bg', PlotConfig.COLOUR_BG)
+        self.colour_bounds = cfg.get('colour_bounds', PlotConfig.COLOUR_BOUNDS)
+        self.colour_lroad = cfg.get('colour_lroad', PlotConfig.COLOUR_LROAD)
+        self.colour_rroad = cfg.get('colour_rroad', PlotConfig.COLOUR_RROAD)
+        self.colour_edge = cfg.get('colour_edge', PlotConfig.COLOUR_EDGE)
+        self.colour_parentage = cfg.get('colour_parentage',
+                                        PlotConfig.COLOUR_PARENTAGE)
+        self.colour_reachability = cfg.get('colour_reachability',
+                                           PlotConfig.COLOUR_REACHABILITY)
+        self.colour_turtle = cfg.get('colour_turtle', PlotConfig.COLOUR_TURTLE)
+        self.colour_path_nodes = cfg.get('colour_path_nodes',
+                                         PlotConfig.COLOUR_PATH_NODES)
+        self.colour_path_line = cfg.get('colour_path_line',
+                                        PlotConfig.COLOUR_PATH_LINE)
+        self.colour_start = cfg.get('colour_start', PlotConfig.COLOUR_START)
+        self.colour_goal = cfg.get('colour_goal', PlotConfig.COLOUR_GOAL)
+        self.colour_car_state = cfg.get('colour_car_state',
+                                        PlotConfig.COLOUR_CAR_STATE)
+        self.colour_vertex = cfg.get('colour_vertex', PlotConfig.COLOUR_VERTEX)
+        self.colour_segment = cfg.get('colour_segment', PlotConfig.COLOUR_SEGMENT)
+
+        self.factor_turtle_head = cfg.get('factor_turtle_head',
+                                          PlotConfig.FACTOR_TURTLE_HEAD)
+        self.factor_turtle_line = cfg.get('factor_turtle_line',
+                                          PlotConfig.FACTOR_TURTLE_LINE)
+        self.factor_parent = cfg.get('factor_parent', PlotConfig.FACTOR_PARENT)
+        self.factor_reachable = cfg.get('factor_reachable',
+                                        PlotConfig.FACTOR_REACHABLE)
+        self.factor_start = cfg.get('factor_start', PlotConfig.FACTOR_START)
+        self.factor_goal = cfg.get('factor_goal', PlotConfig.FACTOR_GOAL)
+        self.factor_path_node = cfg.get('factor_path_node',
+                                        PlotConfig.FACTOR_PATH_NODE)
+        self.factor_path_line = cfg.get('factor_path_line',
+                                        PlotConfig.FACTOR_PATH_LINE)
+        self.factor_car_state = cfg.get('factor_car_state',
+                                        PlotConfig.FACTOR_CAR_STATE)
+        self.factor_joint = cfg.get('factor_joint', PlotConfig.FACTOR_JOINT)
+        self.factor_vertex = cfg.get('factor_vertex', PlotConfig.FACTOR_VERTEX)
+        self.factor_edge = cfg.get('factor_edge', PlotConfig.FACTOR_EDGE)
+        self.factor_bounds = cfg.get('factor_bounds', PlotConfig.FACTOR_BOUNDS)
+        self.factor_segment = cfg.get('factor_segment', PlotConfig.FACTOR_SEGMENT)
+
+        self.bounds_pad = cfg.get('bounds_pad', PlotConfig.BOUNDS_PAD)
+
+        self.plot_parentage = cfg.get('parentage', False)
+        self.plot_reachability = cfg.get('reachability', False)
+        self.plot_path_nodes = cfg.get('path_nodes', False)
+        self.plot_path_line = cfg.get('path_line', True)
+        self.normalise_path_line = cfg.get('normalise_path_line', False)
+        self.plot_turtle = cfg.get('turtle', False)
+        self.plot_vertices = cfg.get('vertices', False)
+        self.plot_segments = cfg.get('segments', False)
+
+        self.size_map = cfg.get('size_map', PlotConfig.SIZE_MAP)
+
+
+class ExecutionConfig:
+    BEAMNG_DIR = os.path.join(str(Path.home()), 'Documents/BeamNG.research')
+    BEAMNG_EXECUTABLE = 'BeamNG.research.x64.exe'
+
+    LEVEL_DIR = 'levels/asfault'
+    HOST = 'localhost'
+    PORT = 32512
+    MAX_SPEED = 'true'
+
+    SPEED_LIMIT = 0
+
+    AI_CONTROLLED = 'true'
+    NAVI_GRAPH = 'false'
+    ENV_COUNT = 1
+    RISK = 1.5
+    FAILURE_TIMEOUT_SPM = 0.25
+    WAYPOINT_STEP = 75.0
+    DIRECTION_AGNOSTIC_BOUNDARY = False
+    GOAL_DISTANCE = 10
+    MIN_SPEED = 2
+    STANDSTILL_THRESHOLD = 120
+    DONT_STOP_AT_OBE = False
+    OBSERVATION_INTERVAL = 10
+
+    CUSTOM_BEAMNG_TEMPLATE = None
+
+
+    @staticmethod
+    def get_default():
+        ret = dict()
+
+        ret['beamng_dir'] = ExecutionConfig.BEAMNG_DIR
+        ret['beamng_execuitable'] = ExecutionConfig.BEAMNG_EXECUTABLE
+
+        ret['level_dir'] = ExecutionConfig.LEVEL_DIR
+        ret['host'] = ExecutionConfig.HOST
+        ret['port'] = ExecutionConfig.PORT
+
+        ret['max_speed'] = ExecutionConfig.MAX_SPEED
+        ret['speed_limit'] = ExecutionConfig.SPEED_LIMIT
+
+        ret['ai_controlled'] = ExecutionConfig.AI_CONTROLLED
+        ret['navi_graph'] = ExecutionConfig.NAVI_GRAPH
+        ret['env_count'] = ExecutionConfig.ENV_COUNT
+        ret['risk'] = ExecutionConfig.RISK
+        ret['failure_timeout_spm'] = ExecutionConfig.FAILURE_TIMEOUT_SPM
+        ret['waypoint_step'] = ExecutionConfig.WAYPOINT_STEP
+        ret['goal_distance'] = ExecutionConfig.GOAL_DISTANCE
+        ret['min_speed'] = ExecutionConfig.MIN_SPEED
+        ret['standstill_threshold'] = ExecutionConfig.STANDSTILL_THRESHOLD
+        ret['direction_agnostic_boundary'] = ExecutionConfig.DIRECTION_AGNOSTIC_BOUNDARY
+
+        ret['dont_stop_at_obe'] = ExecutionConfig.DONT_STOP_AT_OBE
+        ret['observation_interval'] = ExecutionConfig.OBSERVATION_INTERVAL
+
+        ret['custom_beamng_template'] = ExecutionConfig.CUSTOM_BEAMNG_TEMPLATE
+
+        return ret
+
+    def __init__(self, path):
+        with open(path, 'r') as infile:
+            cfg = json.loads(infile.read())
+
+        self.beamng_dir = cfg.get('beamng_dir', ExecutionConfig.BEAMNG_DIR)
+        self.beamng_executable = cfg.get('beamng_executable', ExecutionConfig.BEAMNG_EXECUTABLE)
+
+        self.level_dir = cfg.get('level_dir', ExecutionConfig.LEVEL_DIR)
+        self.host = cfg.get('host', ExecutionConfig.HOST)
+        self.port = cfg.get('port', ExecutionConfig.PORT)
+        self.ai_controlled = cfg.get('ai_controlled', ExecutionConfig.AI_CONTROLLED)
+
+        self.max_speed = cfg.get('max_speed', ExecutionConfig.MAX_SPEED)
+        self.speed_limit = cfg.get('speed_limit', ExecutionConfig.SPEED_LIMIT)
+
+        self.navi_graph = cfg.get('navi_graph', ExecutionConfig.NAVI_GRAPH)
+        self.env_count = cfg.get('env_count', ExecutionConfig.ENV_COUNT)
+        self.risk = cfg.get('risk', ExecutionConfig.RISK)
+        self.failure_timeout_spm = cfg.get('failure_timeout_spm', ExecutionConfig.FAILURE_TIMEOUT_SPM)
+        self.waypoint_step = cfg.get('waypoint_step', ExecutionConfig.WAYPOINT_STEP)
+        self.goal_distance = cfg.get('goal_distance', ExecutionConfig.GOAL_DISTANCE)
+        self.min_speed = cfg.get('min_speed', ExecutionConfig.MIN_SPEED)
+        self.standstill_threshold = cfg.get('standstill_threshold', ExecutionConfig.STANDSTILL_THRESHOLD)
+        self.direction_agnostic_boundary = cfg.get('direction_agnostic_boundary', ExecutionConfig.DIRECTION_AGNOSTIC_BOUNDARY)
+
+        self.dont_stop_at_obe = cfg.get('dont_stop_at_obe', ExecutionConfig.DONT_STOP_AT_OBE)
+        self.observation_interval = cfg.get('observation_interval', ExecutionConfig.OBSERVATION_INTERVAL)
+
+        self.custom_beamng_template = cfg.get('custom_beamng_template', ExecutionConfig.CUSTOM_BEAMNG_TEMPLATE)
+
+    def get_level_dir(self):
+        return os.path.join(self.beamng_dir, self.level_dir)
+
+    def get_user_dir(self):
+        return self.beamng_dir
+
+
+def load_configuration(directory):
+    global rg
+    global ev
+    global pt
+    global ex
+
+    rg = AsFaultEnv(directory)
+    rg.ensure_directories()
+
+    ev = rg.get_ev_path()
+    ev = EvolutionConfig(ev)
+
+    pt = rg.get_pt_path()
+    pt = PlotConfig(pt)
+
+    ex = rg.get_ex_path()
+    ex = ExecutionConfig(ex)
+
+
+def write_configuration(path, dict):
+    with open(path, 'w') as outfile:
+        outfile.write(json.dumps(dict, sort_keys=True, indent=4))
+
+
+def write_configurations(asfaultv, evolution, plot, execution):
+    ev_path = asfaultv.get_ev_path()
+    write_configuration(ev_path, evolution)
+
+    pt_path = asfaultv.get_pt_path()
+    write_configuration(pt_path, plot)
+
+    ex_path = asfaultv.get_ex_path()
+    write_configuration(ex_path, execution)
+
+
+def get_defaults():
+    evolution = EvolutionConfig.get_default()
+    plot = PlotConfig.get_default()
+    execution = ExecutionConfig.get_default()
+    return evolution, plot, execution
+
+
+def init_configuration(directory):
+    global rg
+    rg = AsFaultEnv(directory)
+    rg.ensure_directories()
+
+    ev_default, pt_default, ex_default = get_defaults()
+    write_configurations(rg, ev_default, pt_default, ex_default)