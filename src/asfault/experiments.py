import logging as l

from asfault.beamer import *
from asfault.evolver import *
from asfault.plotter import *
from asfault.tests import *
from asfault.mateselectors import *
from asfault.search_stoppers import *

import numpy
from asfault.mutations import *
from asfault.crossovers import *

CSV_HEADER = [
    'TimeStamp',
    'FitnessFunction',
    'Boundary',
    'Aggression',
    'Generation',
    'Fitness',
    'OOB',
    'Timeouts',
    'Diversity',
    'MinTestID',
    'MaxTestID',
    'EvoTime',
    'TotalDiversity',
]


def plot_test(plot_file, test):
    title = 'Test: {}'.format(test.test_id)
    plotter = StandaloneTestPlotter(title, test.network.bounds)
    plotter.plot_test(test)
    save_plot(plot_file, dpi=c.pt.dpi_final)


def export_test_gen(plots_dir, tests_dir, test, render=False):
    plot_file = 'gen_{:04}.png'.format(test.test_id)
    plot_file = os.path.join(plots_dir, plot_file)
    test_file = 'test_{:04}.json'.format(test.test_id)
    test_file = os.path.join(tests_dir, test_file)

    if render:
        plot_test(plot_file, test)

    test_dict = RoadTest.to_dict(test)
    with open(test_file, 'w') as out:
        out.write(json.dumps(test_dict, sort_keys=True, indent=4))


def export_test_exec(plots_dir, execs_dir, test, render=False):
    if not os.path.exists(plots_dir):
        os.makedirs(plots_dir)
    if not os.path.exists(execs_dir):
        os.makedirs(execs_dir)

    plot_file = 'exe_{:04}.png'.format(test.test_id)
    plot_file = os.path.join(plots_dir, plot_file)
    test_file = 'test_{:04}.json'.format(test.test_id)
    test_file = os.path.join(execs_dir, test_file)

    if render:
        plot_test(plot_file, test)

    test_dict = RoadTest.to_dict(test)
    with open(test_file, 'w') as out:
        out.write(json.dumps(test_dict, sort_keys=True, indent=4))


def get_best_test(suite):
    max_score = -2
    max_test = None
    for test in suite:
        if test.score > max_score:
            max_score = test.score
            max_test = test
    return max_test


def get_worst_test(suite):
    min_score = sys.maxsize
    min_test = None
    for test in suite:
        if test.score < min_score:
            min_score = test.score
            min_test = test
    return min_test


def dump_population(evo_step, generation, population, exported_tests_gen, exported_tests_exec, render):
    execs_dir = c.rg.get_execs_path()
    plots_dir = c.rg.get_plots_path()
    tests_dir = c.rg.get_tests_path()

    l.debug("Dumping tests: %s", ', '.join([str(test.test_id) for test in population]))

    # Dump whatever tests were generated and possibly executed so far
    for test in population:

        if test.evo_step is None and evo_step is not None:
            # Include info about their generation
            test.evo_step = evo_step

        if test.generation is None and generation is not None:
            # TODO For some weird reason this does not seem to work... Because test and executions are dump !
            test.generation = generation

        if test not in exported_tests_gen:
            l.debug("Adding %s to exported test generation", str(test.test_id))
            export_test_gen(plots_dir, tests_dir, test, render)
            exported_tests_gen.add(test)

        if test.test_id not in exported_tests_exec and test.execution:
            l.debug("Adding %s to exported test execution", str(test.test_id))
            export_test_exec(plots_dir, execs_dir, test, render)
            exported_tests_exec.add(test.test_id)


def run_deap_experiment(toolbox, factory, budget=math.inf, time_limit=math.inf, use_simulation_time=True, render=True, show=False):
    """ This function implements a generator that yields the results of each search process. In general, there might be
    different restart of the search, but one overall budget for the experiment."""

    # Setup of the experiment
    plots_dir = c.rg.get_plots_path()

    exported_tests_gen = set()
    exported_tests_exec = set()

    gen = DeapTestGeneration(toolbox, factory, cutoff=2 ** 64)

    # Counters for the budgets
    evo_step = 0
    elapsed_time = 0
    elapsed_simulation_time = 0


    plotter = None
    if show:
        plotter = EvolutionPlotter()
        plotter.start()

    # The entire process ends when the remaining budget (evolution attempts and initial population creation) is over
    # or the time limit is reached

    remaining_budget = budget
    # This is either real time or simulation time
    remaining_time = time_limit

    # WallClock time
    start_time = datetime.datetime.now()

    restarts = -1

    while True:
        # Current generation for this search process
        generation = 0

        # Update numnber of search restart
        restarts += 1

        # Update and check
        # remaining_budget -= evo_step
        #if remaining_budget <= 0:
        #    l.info("Generation budget is over.")
        #    yield ('done', ())

        # Update real execution time
        elapsed_time = datetime.datetime.now() - start_time

        # Check whether limit over real time has been reached
        if not use_simulation_time:
            remaining_time -= elapsed_time.total_seconds()
            if remaining_time <= 0:
                l.info("Time budget is over. End the experiment.")
                yield ('done', ())
<<<<<<< HEAD
        else:
            if remaining_time <= 0:
                l.info("Time budget is over. End the experiment.")
                yield ('done', ())
=======

>>>>>>> f5389fc6

        # Configure the stats collector for this search process
        stats = tools.Statistics(key=lambda ind: ind.fitness.values)
        stats.register("avg", numpy.mean)
        stats.register("std", numpy.std)
        stats.register("min", numpy.min)
        stats.register("max", numpy.max)

        # This loop is the actual search process.
        for step, data in gen.evolve_suite(remaining_budget, time_limit=remaining_time, use_simulation_time=use_simulation_time):

            evo_step += 1

            if plotter:
                updated = plotter.update((step, data))
                if updated:
                    plotter.pause()
                    if render:
                        out_file = 'step_{:09}_{}.png'.format(evo_step, step)
                        out_file = os.path.join(plots_dir, out_file)
                        save_plot(out_file, dpi=c.pt.dpi_intermediate)

            # For each execution
            if step == 'test_executed':
                l.debug("Test executed.")
                # data is a test, we create a population only for the sake of storing it...
                population = [data]
                dump_population(evo_step, generation, population, exported_tests_gen, exported_tests_exec, render)

            elif step == 'time_limit_reached':
                l.info("Enforcing time limit. Stopping the search")
                population = data
                dump_population(evo_step, generation, population, exported_tests_gen, exported_tests_exec, render)
<<<<<<< HEAD
                # This is broken
                # l.info("%s", stats.compile(population))
=======
                l.info("%s", stats.compile(population))
>>>>>>> f5389fc6
                yield ('done', ())

            # TODO Is this still a thing?
            elif step == 'budget_limit_reached':
                l.info("Enforcing generation limit. Stopping the search")
                population = data
                dump_population(evo_step, generation, population, exported_tests_gen, exported_tests_exec, render)
<<<<<<< HEAD
                # TODO This fails for some reason
                # l.info("%s", stats.compile(population))
=======
                l.info("%s", stats.compile(population))
>>>>>>> f5389fc6
                yield ('done', ())

            elif step == 'goal_achieved':
                l.info("Search goal achieved")
<<<<<<< HEAD
                executed_test, population, total_simulation_time = data

                # Update time limit if needed
                if use_simulation_time:
                    remaining_time -= total_simulation_time

=======
                _, population = data
>>>>>>> f5389fc6
                # Before computing the statistics of the final population we need to remove invalid individuals
                population = [test for test in population if test.fitness.valid]

                dump_population(evo_step, generation, population, exported_tests_gen, exported_tests_exec, render)
<<<<<<< HEAD
                # l.info("%s", stats.compile(population))
=======
                l.info("%s", stats.compile(population))
>>>>>>> f5389fc6

                if c.ev.restart_search:
                    l.warning("Restart the search")
                    break
                else:
                    l.warning("Search is over")
                    yield ('done', ())

            # The test generation stage is over, evaluation is soon to begin
            elif step == 'finish_generation':
                l.info("Done generating tests for generation %s: %s", "{:03d}".format(generation), ", ".join([str(test.test_id) for test in data]))
                population = data
                dump_population(evo_step, generation, population, exported_tests_gen, exported_tests_exec, render)
                generation += 1

            # An evolution loop is done and a next one is about to begin so we need to log the data about execti
            elif step == 'finish_evolution':
                population, total_evol, total_eval, total_simulation_time = data
                dump_population(evo_step, generation, population, exported_tests_gen, exported_tests_exec, render)
                l.warning("Evolution step %d is finished", generation)
                l.warning("Population is : %s", ''.join([str(test.test_id) for test in population]))
<<<<<<< HEAD
                # l.warning("Statistics %s", stats.compile(population))
=======
                l.warning("Statistics %s", stats.compile(population))
>>>>>>> f5389fc6
                generation += 1
            else:
                l.error("Unknown step %s - %s ", step, data)
                yield ('done', ())

from deap import base, creator, tools


def initIndividual(ind_class, test_generator):
    """ Ensure the creation of instances of ind_class from objects generated by test_generator"""
    random_test = test_generator()
    return wrap_test_into_individual(ind_class, random_test)


def wrap_test_into_individual(ind_class, road_test):
    if road_test and road_test is not None:
        # Note that ind_class is the constructor of the Individual class defined by creator.create
        individual = ind_class(road_test.test_id, road_test.network, road_test.start, road_test.goal)
        individual.set_path(road_test.path)
        return individual
    else:
        return None

def deap_experiment(seed, budget, factory, time_limit=-1, use_simulation_time=True, render=False, show=False):

    # Ensure we use the provided seed for repeatability
    random.seed(seed)

    # So far we only one fitness
    creator.create("FitnessMax", base.Fitness, weights=(1.0,))

    # Define a class named Individuals that extends RoadTest with the attribute fitness
    creator.create("Individual", RoadTest, fitness=creator.FitnessMax)

    toolbox = base.Toolbox()

    # We use a RoadTestFactory to create (or load) RoadTests from a map of the expected size
    test_factory = RoadTestFactory(c.ev.bounds)

    # Create a random instance of RoadTest using 'test_factory' and wrap it as class of type creator.Individual
    toolbox.register("random_individual", initIndividual, creator.Individual, test_factory.generate_random_test)

    # Create an entire population represented as list made of random individuals
    toolbox.register("population", tools.initRepeat, list, toolbox.random_individual)

    # Register the cross-over function. MetaCrossover takes care of selecting the right crossover and retry its
    # application automatically. TODO Better name maybe?
    crossover = MetaCrossover()
    toolbox.register("mate", crossover.crossover)

    # MetaMutator takes car of randomly selecting mutators and retring in case they fail
    mutator = MetaMutator()

    # TODO This must be updated to retry cross-over as well
    def retry_operation(search_operator):

        def attempt_operator(*args, **kwargs):
            epsilon = 0.25
            while True:
                try:
                    offspring = search_operator(*args, **kwargs)
                    if offspring and offspring is not None:
                        return offspring
                except Exception as e:
                    l.error('Exception while creating offspring using: %s', search_operator)
                    l.exception(e)
                # Shall we give up or retry?
                failed = random.random()

                if failed < epsilon:
                    break
                else:
                    l.info("Retry the operation but increase the probability of giving up.")
                    epsilon *= 1.1

            return None

        return attempt_operator

    def wrapping(wrapped):
        def _f(*args, **kwargs):
            return wrap_test_into_individual(creator.Individual, wrapped(*args, **kwargs))
        return _f

    toolbox.register("mutate", wrapping(retry_operation(mutator.mutate)))

    assert time_limit > 0, "Time limit cannot be negative"
    if time_limit is not math.inf:
        l.info('Time limit will be enforced at: {}'.format(time_limit))

        if use_simulation_time:
            l.info("Time limit enforced on Simulation Time")
        else:
            l.info("Time limit enforced on Wallclock Time")
    else:
        l.info('No time limit will be enforced')


    # Register the fitness function
    if c.ev.evaluator == 'unique_lanedist':
        evaluator = UniqueLaneDistanceEvaluator()
    elif c.ev.evaluator == 'max_lanedist':
        evaluator = MaxLaneDistanceEvaluator()
    elif c.ev.evaluator == 'lanedist':
        evaluator = LaneDistanceEvaluator()
    # elif c.ev.evaluator == 'curvature_entropy':
    #     evaluator = CurvatureEntropyEvaluator()
    # elif c.ev.evaluator == 'spped_entropy':
    #     evaluator = SpeedEntropyEvaluator()
    else:
        raise Exception("Missing Fitness Function")

    # def evaluate_test(self, test, suite):
    toolbox.register("evaluate", evaluator.evaluate_test)

    # TODO Not sure this is really needed !!
    # Not sure this is needed
    # toolbox.register("evaluate_population", evaluator.evaluate_suite)

    # Selection - We use the original selection mechanisms for the moment
    if c.ev.selector == 'random':
        # selector = RandomMateSelector()
        toolbox.register("select", tools.selRandom)
    elif c.ev.selector == 'tournament':
        # selector = TournamentSelector(tourney_size=2)
        toolbox.register("select", tools.selTournament, tournsize=2)
    else:
        raise Exception("Missing Selector Function")


    # The following functions compute score metrics on the path/test in order to filter them out. This is an advanced
    # feature that we will not use at the moment
    # Not sure what do they estimate... probably some feature of the individuals?
    # Optional ?
    # TODO Those act on the PATH...
    # if c.ev.estimator == 'random':
    #     estimator = RandomPathEstimator()
    # elif c.ev.estimator == 'length':
    #     estimator = LengthEstimator()
    # else:
    #     raise Exception("Missing Estimator Function")
    #
    # TODO Not sure what do we estimate
    # toolbox.register("estimate", selector.select)

    # Define the condition upon which the search should end
    # Is time limit to be considered here?
    search_stopper = NeverStopSearchStopper()
    if c.ev.search_stopper == "stop_at_obe":
        search_stopper = StopAtObeSearchStopper()
    # This requires an individual to be executed...
    toolbox.register("stop_search", search_stopper.stopping_condition_met)

    # TODO Refactor the following code !
    # As a last step we need to combine the new generated tests and the past population
    def pad_with_best_individuals(target_pop_size, current_population, previous_population):
        """ Pad current population with the best individuals from the previous population. This is the original
        approach implemented by AsFault"""
        if len(current_population) < target_pop_size:
            l.debug("Pad current population with best individuals of previous population")

            # This should be already sorted
            previous_population = sorted(previous_population, key=lambda ind: sum(ind.fitness.values), reverse=True)

            while len(current_population) < target_pop_size:
                elite = previous_population[0]
                del previous_population[0]
                if elite not in current_population:
                    l.debug("Promoting {} to current population", elite.test_id)
                    current_population.append(elite)

    def select_best_individuals(target_pop_size, current_population, previous_population):
        population_made_of_best_individuals = list()
        population_made_of_best_individuals.extend(current_population)
        population_made_of_best_individuals.extend(previous_population)
        # Remove duplicates
        population_made_of_best_individuals = list(set(population_made_of_best_individuals))
        # Sort by fitness
        population_made_of_best_individuals = sorted(population_made_of_best_individuals , key=lambda ind: sum(ind.fitness.values), reverse=True)
        # Copy over only the best
        current_population.clear()
        current_population.extend(population_made_of_best_individuals[0:target_pop_size])
        # Remove duplicates?
        for individual in current_population:
            l.info("Individual %s - %s selected as one of the best", individual.test_id, individual.fitness.values)

    def pad_with_random_from_previous(target_pop_size, current_population, previous_population):
        raise NotImplementedError()

    def pad_with_random_individuals(target_pop_size, current_population, previous_population):
        while len(current_population) < target_pop_size:
            random_ind = toolbox.individual
            del random_ind.fitness.values
            l.info("Random Individual " + str(random_ind.test_id) + " added to current population")
            current_population.append(random_ind)

    # This is mostly to enable random generation
    def replace_with_random_individuals(target_pop_size, current_population, previous_population):
        current_population.clear()
        random_population = toolbox.population(target_pop_size)
        for ind in random_population:
            del ind.fitness.values
            current_population.append(ind)
            l.info("Random Individual " + str(ind.test_id) + " added to current population")


    if c.ev.pop_merger == 'pad_with_random':
        toolbox.register("merge_populations", pad_with_random_individuals, c.ev.pop_size)
    elif c.ev.pop_merger == 'take_best':
        toolbox.register("merge_populations", select_best_individuals, c.ev.pop_size)
    elif c.ev.pop_merger == 'pad_with_best':
        toolbox.register("merge_populations", pad_with_best_individuals, c.ev.pop_size)
    elif c.ev.pop_merger == 'replace_with_random':
        toolbox.register("merge_populations", replace_with_random_individuals, c.ev.pop_size)
    else:
        raise Exception("Merge populations not defined")

    # Execute the experiments using run_experiment and output the results
    out_file = c.rg.get_results_path()
    # What's this? touch? or a method to wipe out the file?
    with open(out_file, 'w'):
        pass

    # This report the result of a single evolution step to be logged so fitness and such can be seen
    for status, data in run_deap_experiment(toolbox, factory, budget, time_limit=time_limit, use_simulation_time=use_simulation_time, render=render, show=show):
        if status == 'done':
            break
        # out_file = c.rg.get_results_path()
        # now_time = datetime.datetime.now()
        # now_time = now_time.isoformat()
        # prefix = [now_time, c.ev.evaluator, c.ev.bounds, c.ex.risk]
        # evolution = prefix + evolution
        # # Append evolution data to csv file
        # with open(out_file, 'a') as out:
        #     writer = csv.writer(out, delimiter=';', quoting=csv.QUOTE_NONNUMERIC)
        #     writer.writerow(evolution)
#
# @DeprecationWarning
# def experiment(seed, budget, factory, time_limit=-1, render=False, show=False, ):
#     rng = random.Random()
#     rng.seed(seed)
#
#     if time_limit > 0:
#         l.info('Time limit will be enforced at: {}'.format(time_limit))
#     else:
#         l.info('No time limit will be enforced')
#
#     sort_pop = True
#
#     random_exp = False
#
#     # Fitness function
#     if c.ev.evaluator == 'random':
#         random_exp = True
#         evaluator = RandomEvaluator(rng)
#     elif c.ev.evaluator == 'uniqlanedist':
#         evaluator = UniqueLaneDistanceEvaluator()
#     elif c.ev.evaluator == 'max_lanedist':
#         evaluator = MaxLaneDistanceEvaluator()
#     else:
#         evaluator = LaneDistanceEvaluator()
#
#     selector = RandomMateSelector(rng)
#     # Selection
#     # if c.ev.selector == 'random':
#     #     selector = RandomMateSelector(rng)
#     #     sort_pop = False
#     # elif c.ev.selector == 'tournament':
#     #     selector = TournamentSelector(rng, 2)
#     # else:
#     #     print('Illegal value for selector: {}'.format(c.ex.selector))
#     #     sys.exit(-1)
#
#     if c.ev.estimator == 'random':
#         estimator = RandomPathEstimator(rng)
#     elif c.ev.estimator == 'length':
#         estimator = LengthEstimator()
#     else:
#         print('Illegal value for estimator: {}'.format(c.ex.estimator))
#         sys.exit(-1)
#
#     search_stopper = NeverStopSearchStopper()
#     if c.ev.search_stopper == "stop_at_obe":
#         search_stopper = StopAtObeSearchStopper()
#
#     experiment_out(rng, evaluator, selector, estimator, search_stopper,
#                    factory,
#                    sort_pop, budget, time_limit=time_limit, random_exp=random_exp, render=render, show=show)
<|MERGE_RESOLUTION|>--- conflicted
+++ resolved
@@ -1,573 +1,539 @@
-import logging as l
-
-from asfault.beamer import *
-from asfault.evolver import *
-from asfault.plotter import *
-from asfault.tests import *
-from asfault.mateselectors import *
-from asfault.search_stoppers import *
-
-import numpy
-from asfault.mutations import *
-from asfault.crossovers import *
-
-CSV_HEADER = [
-    'TimeStamp',
-    'FitnessFunction',
-    'Boundary',
-    'Aggression',
-    'Generation',
-    'Fitness',
-    'OOB',
-    'Timeouts',
-    'Diversity',
-    'MinTestID',
-    'MaxTestID',
-    'EvoTime',
-    'TotalDiversity',
-]
-
-
-def plot_test(plot_file, test):
-    title = 'Test: {}'.format(test.test_id)
-    plotter = StandaloneTestPlotter(title, test.network.bounds)
-    plotter.plot_test(test)
-    save_plot(plot_file, dpi=c.pt.dpi_final)
-
-
-def export_test_gen(plots_dir, tests_dir, test, render=False):
-    plot_file = 'gen_{:04}.png'.format(test.test_id)
-    plot_file = os.path.join(plots_dir, plot_file)
-    test_file = 'test_{:04}.json'.format(test.test_id)
-    test_file = os.path.join(tests_dir, test_file)
-
-    if render:
-        plot_test(plot_file, test)
-
-    test_dict = RoadTest.to_dict(test)
-    with open(test_file, 'w') as out:
-        out.write(json.dumps(test_dict, sort_keys=True, indent=4))
-
-
-def export_test_exec(plots_dir, execs_dir, test, render=False):
-    if not os.path.exists(plots_dir):
-        os.makedirs(plots_dir)
-    if not os.path.exists(execs_dir):
-        os.makedirs(execs_dir)
-
-    plot_file = 'exe_{:04}.png'.format(test.test_id)
-    plot_file = os.path.join(plots_dir, plot_file)
-    test_file = 'test_{:04}.json'.format(test.test_id)
-    test_file = os.path.join(execs_dir, test_file)
-
-    if render:
-        plot_test(plot_file, test)
-
-    test_dict = RoadTest.to_dict(test)
-    with open(test_file, 'w') as out:
-        out.write(json.dumps(test_dict, sort_keys=True, indent=4))
-
-
-def get_best_test(suite):
-    max_score = -2
-    max_test = None
-    for test in suite:
-        if test.score > max_score:
-            max_score = test.score
-            max_test = test
-    return max_test
-
-
-def get_worst_test(suite):
-    min_score = sys.maxsize
-    min_test = None
-    for test in suite:
-        if test.score < min_score:
-            min_score = test.score
-            min_test = test
-    return min_test
-
-
-def dump_population(evo_step, generation, population, exported_tests_gen, exported_tests_exec, render):
-    execs_dir = c.rg.get_execs_path()
-    plots_dir = c.rg.get_plots_path()
-    tests_dir = c.rg.get_tests_path()
-
-    l.debug("Dumping tests: %s", ', '.join([str(test.test_id) for test in population]))
-
-    # Dump whatever tests were generated and possibly executed so far
-    for test in population:
-
-        if test.evo_step is None and evo_step is not None:
-            # Include info about their generation
-            test.evo_step = evo_step
-
-        if test.generation is None and generation is not None:
-            # TODO For some weird reason this does not seem to work... Because test and executions are dump !
-            test.generation = generation
-
-        if test not in exported_tests_gen:
-            l.debug("Adding %s to exported test generation", str(test.test_id))
-            export_test_gen(plots_dir, tests_dir, test, render)
-            exported_tests_gen.add(test)
-
-        if test.test_id not in exported_tests_exec and test.execution:
-            l.debug("Adding %s to exported test execution", str(test.test_id))
-            export_test_exec(plots_dir, execs_dir, test, render)
-            exported_tests_exec.add(test.test_id)
-
-
-def run_deap_experiment(toolbox, factory, budget=math.inf, time_limit=math.inf, use_simulation_time=True, render=True, show=False):
-    """ This function implements a generator that yields the results of each search process. In general, there might be
-    different restart of the search, but one overall budget for the experiment."""
-
-    # Setup of the experiment
-    plots_dir = c.rg.get_plots_path()
-
-    exported_tests_gen = set()
-    exported_tests_exec = set()
-
-    gen = DeapTestGeneration(toolbox, factory, cutoff=2 ** 64)
-
-    # Counters for the budgets
-    evo_step = 0
-    elapsed_time = 0
-    elapsed_simulation_time = 0
-
-
-    plotter = None
-    if show:
-        plotter = EvolutionPlotter()
-        plotter.start()
-
-    # The entire process ends when the remaining budget (evolution attempts and initial population creation) is over
-    # or the time limit is reached
-
-    remaining_budget = budget
-    # This is either real time or simulation time
-    remaining_time = time_limit
-
-    # WallClock time
-    start_time = datetime.datetime.now()
-
-    restarts = -1
-
-    while True:
-        # Current generation for this search process
-        generation = 0
-
-        # Update numnber of search restart
-        restarts += 1
-
-        # Update and check
-        # remaining_budget -= evo_step
-        #if remaining_budget <= 0:
-        #    l.info("Generation budget is over.")
-        #    yield ('done', ())
-
-        # Update real execution time
-        elapsed_time = datetime.datetime.now() - start_time
-
-        # Check whether limit over real time has been reached
-        if not use_simulation_time:
-            remaining_time -= elapsed_time.total_seconds()
-            if remaining_time <= 0:
-                l.info("Time budget is over. End the experiment.")
-                yield ('done', ())
-<<<<<<< HEAD
-        else:
-            if remaining_time <= 0:
-                l.info("Time budget is over. End the experiment.")
-                yield ('done', ())
-=======
-
->>>>>>> f5389fc6
-
-        # Configure the stats collector for this search process
-        stats = tools.Statistics(key=lambda ind: ind.fitness.values)
-        stats.register("avg", numpy.mean)
-        stats.register("std", numpy.std)
-        stats.register("min", numpy.min)
-        stats.register("max", numpy.max)
-
-        # This loop is the actual search process.
-        for step, data in gen.evolve_suite(remaining_budget, time_limit=remaining_time, use_simulation_time=use_simulation_time):
-
-            evo_step += 1
-
-            if plotter:
-                updated = plotter.update((step, data))
-                if updated:
-                    plotter.pause()
-                    if render:
-                        out_file = 'step_{:09}_{}.png'.format(evo_step, step)
-                        out_file = os.path.join(plots_dir, out_file)
-                        save_plot(out_file, dpi=c.pt.dpi_intermediate)
-
-            # For each execution
-            if step == 'test_executed':
-                l.debug("Test executed.")
-                # data is a test, we create a population only for the sake of storing it...
-                population = [data]
-                dump_population(evo_step, generation, population, exported_tests_gen, exported_tests_exec, render)
-
-            elif step == 'time_limit_reached':
-                l.info("Enforcing time limit. Stopping the search")
-                population = data
-                dump_population(evo_step, generation, population, exported_tests_gen, exported_tests_exec, render)
-<<<<<<< HEAD
-                # This is broken
-                # l.info("%s", stats.compile(population))
-=======
-                l.info("%s", stats.compile(population))
->>>>>>> f5389fc6
-                yield ('done', ())
-
-            # TODO Is this still a thing?
-            elif step == 'budget_limit_reached':
-                l.info("Enforcing generation limit. Stopping the search")
-                population = data
-                dump_population(evo_step, generation, population, exported_tests_gen, exported_tests_exec, render)
-<<<<<<< HEAD
-                # TODO This fails for some reason
-                # l.info("%s", stats.compile(population))
-=======
-                l.info("%s", stats.compile(population))
->>>>>>> f5389fc6
-                yield ('done', ())
-
-            elif step == 'goal_achieved':
-                l.info("Search goal achieved")
-<<<<<<< HEAD
-                executed_test, population, total_simulation_time = data
-
-                # Update time limit if needed
-                if use_simulation_time:
-                    remaining_time -= total_simulation_time
-
-=======
-                _, population = data
->>>>>>> f5389fc6
-                # Before computing the statistics of the final population we need to remove invalid individuals
-                population = [test for test in population if test.fitness.valid]
-
-                dump_population(evo_step, generation, population, exported_tests_gen, exported_tests_exec, render)
-<<<<<<< HEAD
-                # l.info("%s", stats.compile(population))
-=======
-                l.info("%s", stats.compile(population))
->>>>>>> f5389fc6
-
-                if c.ev.restart_search:
-                    l.warning("Restart the search")
-                    break
-                else:
-                    l.warning("Search is over")
-                    yield ('done', ())
-
-            # The test generation stage is over, evaluation is soon to begin
-            elif step == 'finish_generation':
-                l.info("Done generating tests for generation %s: %s", "{:03d}".format(generation), ", ".join([str(test.test_id) for test in data]))
-                population = data
-                dump_population(evo_step, generation, population, exported_tests_gen, exported_tests_exec, render)
-                generation += 1
-
-            # An evolution loop is done and a next one is about to begin so we need to log the data about execti
-            elif step == 'finish_evolution':
-                population, total_evol, total_eval, total_simulation_time = data
-                dump_population(evo_step, generation, population, exported_tests_gen, exported_tests_exec, render)
-                l.warning("Evolution step %d is finished", generation)
-                l.warning("Population is : %s", ''.join([str(test.test_id) for test in population]))
-<<<<<<< HEAD
-                # l.warning("Statistics %s", stats.compile(population))
-=======
-                l.warning("Statistics %s", stats.compile(population))
->>>>>>> f5389fc6
-                generation += 1
-            else:
-                l.error("Unknown step %s - %s ", step, data)
-                yield ('done', ())
-
-from deap import base, creator, tools
-
-
-def initIndividual(ind_class, test_generator):
-    """ Ensure the creation of instances of ind_class from objects generated by test_generator"""
-    random_test = test_generator()
-    return wrap_test_into_individual(ind_class, random_test)
-
-
-def wrap_test_into_individual(ind_class, road_test):
-    if road_test and road_test is not None:
-        # Note that ind_class is the constructor of the Individual class defined by creator.create
-        individual = ind_class(road_test.test_id, road_test.network, road_test.start, road_test.goal)
-        individual.set_path(road_test.path)
-        return individual
-    else:
-        return None
-
-def deap_experiment(seed, budget, factory, time_limit=-1, use_simulation_time=True, render=False, show=False):
-
-    # Ensure we use the provided seed for repeatability
-    random.seed(seed)
-
-    # So far we only one fitness
-    creator.create("FitnessMax", base.Fitness, weights=(1.0,))
-
-    # Define a class named Individuals that extends RoadTest with the attribute fitness
-    creator.create("Individual", RoadTest, fitness=creator.FitnessMax)
-
-    toolbox = base.Toolbox()
-
-    # We use a RoadTestFactory to create (or load) RoadTests from a map of the expected size
-    test_factory = RoadTestFactory(c.ev.bounds)
-
-    # Create a random instance of RoadTest using 'test_factory' and wrap it as class of type creator.Individual
-    toolbox.register("random_individual", initIndividual, creator.Individual, test_factory.generate_random_test)
-
-    # Create an entire population represented as list made of random individuals
-    toolbox.register("population", tools.initRepeat, list, toolbox.random_individual)
-
-    # Register the cross-over function. MetaCrossover takes care of selecting the right crossover and retry its
-    # application automatically. TODO Better name maybe?
-    crossover = MetaCrossover()
-    toolbox.register("mate", crossover.crossover)
-
-    # MetaMutator takes car of randomly selecting mutators and retring in case they fail
-    mutator = MetaMutator()
-
-    # TODO This must be updated to retry cross-over as well
-    def retry_operation(search_operator):
-
-        def attempt_operator(*args, **kwargs):
-            epsilon = 0.25
-            while True:
-                try:
-                    offspring = search_operator(*args, **kwargs)
-                    if offspring and offspring is not None:
-                        return offspring
-                except Exception as e:
-                    l.error('Exception while creating offspring using: %s', search_operator)
-                    l.exception(e)
-                # Shall we give up or retry?
-                failed = random.random()
-
-                if failed < epsilon:
-                    break
-                else:
-                    l.info("Retry the operation but increase the probability of giving up.")
-                    epsilon *= 1.1
-
-            return None
-
-        return attempt_operator
-
-    def wrapping(wrapped):
-        def _f(*args, **kwargs):
-            return wrap_test_into_individual(creator.Individual, wrapped(*args, **kwargs))
-        return _f
-
-    toolbox.register("mutate", wrapping(retry_operation(mutator.mutate)))
-
-    assert time_limit > 0, "Time limit cannot be negative"
-    if time_limit is not math.inf:
-        l.info('Time limit will be enforced at: {}'.format(time_limit))
-
-        if use_simulation_time:
-            l.info("Time limit enforced on Simulation Time")
-        else:
-            l.info("Time limit enforced on Wallclock Time")
-    else:
-        l.info('No time limit will be enforced')
-
-
-    # Register the fitness function
-    if c.ev.evaluator == 'unique_lanedist':
-        evaluator = UniqueLaneDistanceEvaluator()
-    elif c.ev.evaluator == 'max_lanedist':
-        evaluator = MaxLaneDistanceEvaluator()
-    elif c.ev.evaluator == 'lanedist':
-        evaluator = LaneDistanceEvaluator()
-    # elif c.ev.evaluator == 'curvature_entropy':
-    #     evaluator = CurvatureEntropyEvaluator()
-    # elif c.ev.evaluator == 'spped_entropy':
-    #     evaluator = SpeedEntropyEvaluator()
-    else:
-        raise Exception("Missing Fitness Function")
-
-    # def evaluate_test(self, test, suite):
-    toolbox.register("evaluate", evaluator.evaluate_test)
-
-    # TODO Not sure this is really needed !!
-    # Not sure this is needed
-    # toolbox.register("evaluate_population", evaluator.evaluate_suite)
-
-    # Selection - We use the original selection mechanisms for the moment
-    if c.ev.selector == 'random':
-        # selector = RandomMateSelector()
-        toolbox.register("select", tools.selRandom)
-    elif c.ev.selector == 'tournament':
-        # selector = TournamentSelector(tourney_size=2)
-        toolbox.register("select", tools.selTournament, tournsize=2)
-    else:
-        raise Exception("Missing Selector Function")
-
-
-    # The following functions compute score metrics on the path/test in order to filter them out. This is an advanced
-    # feature that we will not use at the moment
-    # Not sure what do they estimate... probably some feature of the individuals?
-    # Optional ?
-    # TODO Those act on the PATH...
-    # if c.ev.estimator == 'random':
-    #     estimator = RandomPathEstimator()
-    # elif c.ev.estimator == 'length':
-    #     estimator = LengthEstimator()
-    # else:
-    #     raise Exception("Missing Estimator Function")
-    #
-    # TODO Not sure what do we estimate
-    # toolbox.register("estimate", selector.select)
-
-    # Define the condition upon which the search should end
-    # Is time limit to be considered here?
-    search_stopper = NeverStopSearchStopper()
-    if c.ev.search_stopper == "stop_at_obe":
-        search_stopper = StopAtObeSearchStopper()
-    # This requires an individual to be executed...
-    toolbox.register("stop_search", search_stopper.stopping_condition_met)
-
-    # TODO Refactor the following code !
-    # As a last step we need to combine the new generated tests and the past population
-    def pad_with_best_individuals(target_pop_size, current_population, previous_population):
-        """ Pad current population with the best individuals from the previous population. This is the original
-        approach implemented by AsFault"""
-        if len(current_population) < target_pop_size:
-            l.debug("Pad current population with best individuals of previous population")
-
-            # This should be already sorted
-            previous_population = sorted(previous_population, key=lambda ind: sum(ind.fitness.values), reverse=True)
-
-            while len(current_population) < target_pop_size:
-                elite = previous_population[0]
-                del previous_population[0]
-                if elite not in current_population:
-                    l.debug("Promoting {} to current population", elite.test_id)
-                    current_population.append(elite)
-
-    def select_best_individuals(target_pop_size, current_population, previous_population):
-        population_made_of_best_individuals = list()
-        population_made_of_best_individuals.extend(current_population)
-        population_made_of_best_individuals.extend(previous_population)
-        # Remove duplicates
-        population_made_of_best_individuals = list(set(population_made_of_best_individuals))
-        # Sort by fitness
-        population_made_of_best_individuals = sorted(population_made_of_best_individuals , key=lambda ind: sum(ind.fitness.values), reverse=True)
-        # Copy over only the best
-        current_population.clear()
-        current_population.extend(population_made_of_best_individuals[0:target_pop_size])
-        # Remove duplicates?
-        for individual in current_population:
-            l.info("Individual %s - %s selected as one of the best", individual.test_id, individual.fitness.values)
-
-    def pad_with_random_from_previous(target_pop_size, current_population, previous_population):
-        raise NotImplementedError()
-
-    def pad_with_random_individuals(target_pop_size, current_population, previous_population):
-        while len(current_population) < target_pop_size:
-            random_ind = toolbox.individual
-            del random_ind.fitness.values
-            l.info("Random Individual " + str(random_ind.test_id) + " added to current population")
-            current_population.append(random_ind)
-
-    # This is mostly to enable random generation
-    def replace_with_random_individuals(target_pop_size, current_population, previous_population):
-        current_population.clear()
-        random_population = toolbox.population(target_pop_size)
-        for ind in random_population:
-            del ind.fitness.values
-            current_population.append(ind)
-            l.info("Random Individual " + str(ind.test_id) + " added to current population")
-
-
-    if c.ev.pop_merger == 'pad_with_random':
-        toolbox.register("merge_populations", pad_with_random_individuals, c.ev.pop_size)
-    elif c.ev.pop_merger == 'take_best':
-        toolbox.register("merge_populations", select_best_individuals, c.ev.pop_size)
-    elif c.ev.pop_merger == 'pad_with_best':
-        toolbox.register("merge_populations", pad_with_best_individuals, c.ev.pop_size)
-    elif c.ev.pop_merger == 'replace_with_random':
-        toolbox.register("merge_populations", replace_with_random_individuals, c.ev.pop_size)
-    else:
-        raise Exception("Merge populations not defined")
-
-    # Execute the experiments using run_experiment and output the results
-    out_file = c.rg.get_results_path()
-    # What's this? touch? or a method to wipe out the file?
-    with open(out_file, 'w'):
-        pass
-
-    # This report the result of a single evolution step to be logged so fitness and such can be seen
-    for status, data in run_deap_experiment(toolbox, factory, budget, time_limit=time_limit, use_simulation_time=use_simulation_time, render=render, show=show):
-        if status == 'done':
-            break
-        # out_file = c.rg.get_results_path()
-        # now_time = datetime.datetime.now()
-        # now_time = now_time.isoformat()
-        # prefix = [now_time, c.ev.evaluator, c.ev.bounds, c.ex.risk]
-        # evolution = prefix + evolution
-        # # Append evolution data to csv file
-        # with open(out_file, 'a') as out:
-        #     writer = csv.writer(out, delimiter=';', quoting=csv.QUOTE_NONNUMERIC)
-        #     writer.writerow(evolution)
-#
-# @DeprecationWarning
-# def experiment(seed, budget, factory, time_limit=-1, render=False, show=False, ):
-#     rng = random.Random()
-#     rng.seed(seed)
-#
-#     if time_limit > 0:
-#         l.info('Time limit will be enforced at: {}'.format(time_limit))
-#     else:
-#         l.info('No time limit will be enforced')
-#
-#     sort_pop = True
-#
-#     random_exp = False
-#
-#     # Fitness function
-#     if c.ev.evaluator == 'random':
-#         random_exp = True
-#         evaluator = RandomEvaluator(rng)
-#     elif c.ev.evaluator == 'uniqlanedist':
-#         evaluator = UniqueLaneDistanceEvaluator()
-#     elif c.ev.evaluator == 'max_lanedist':
-#         evaluator = MaxLaneDistanceEvaluator()
-#     else:
-#         evaluator = LaneDistanceEvaluator()
-#
-#     selector = RandomMateSelector(rng)
-#     # Selection
-#     # if c.ev.selector == 'random':
-#     #     selector = RandomMateSelector(rng)
-#     #     sort_pop = False
-#     # elif c.ev.selector == 'tournament':
-#     #     selector = TournamentSelector(rng, 2)
-#     # else:
-#     #     print('Illegal value for selector: {}'.format(c.ex.selector))
-#     #     sys.exit(-1)
-#
-#     if c.ev.estimator == 'random':
-#         estimator = RandomPathEstimator(rng)
-#     elif c.ev.estimator == 'length':
-#         estimator = LengthEstimator()
-#     else:
-#         print('Illegal value for estimator: {}'.format(c.ex.estimator))
-#         sys.exit(-1)
-#
-#     search_stopper = NeverStopSearchStopper()
-#     if c.ev.search_stopper == "stop_at_obe":
-#         search_stopper = StopAtObeSearchStopper()
-#
-#     experiment_out(rng, evaluator, selector, estimator, search_stopper,
-#                    factory,
-#                    sort_pop, budget, time_limit=time_limit, random_exp=random_exp, render=render, show=show)
+import logging as l
+
+from asfault.beamer import *
+from asfault.evolver import *
+from asfault.plotter import *
+from asfault.tests import *
+from asfault.mateselectors import *
+from asfault.search_stoppers import *
+
+import numpy
+from asfault.mutations import *
+from asfault.crossovers import *
+
+CSV_HEADER = [
+    'TimeStamp',
+    'FitnessFunction',
+    'Boundary',
+    'Aggression',
+    'Generation',
+    'Fitness',
+    'OOB',
+    'Timeouts',
+    'Diversity',
+    'MinTestID',
+    'MaxTestID',
+    'EvoTime',
+    'TotalDiversity',
+]
+
+
+def plot_test(plot_file, test):
+    title = 'Test: {}'.format(test.test_id)
+    plotter = StandaloneTestPlotter(title, test.network.bounds)
+    plotter.plot_test(test)
+    save_plot(plot_file, dpi=c.pt.dpi_final)
+
+
+def export_test_gen(plots_dir, tests_dir, test, render=False):
+    plot_file = 'gen_{:04}.png'.format(test.test_id)
+    plot_file = os.path.join(plots_dir, plot_file)
+    test_file = 'test_{:04}.json'.format(test.test_id)
+    test_file = os.path.join(tests_dir, test_file)
+
+    if render:
+        plot_test(plot_file, test)
+
+    test_dict = RoadTest.to_dict(test)
+    with open(test_file, 'w') as out:
+        out.write(json.dumps(test_dict, sort_keys=True, indent=4))
+
+
+def export_test_exec(plots_dir, execs_dir, test, render=False):
+    if not os.path.exists(plots_dir):
+        os.makedirs(plots_dir)
+    if not os.path.exists(execs_dir):
+        os.makedirs(execs_dir)
+
+    plot_file = 'exe_{:04}.png'.format(test.test_id)
+    plot_file = os.path.join(plots_dir, plot_file)
+    test_file = 'test_{:04}.json'.format(test.test_id)
+    test_file = os.path.join(execs_dir, test_file)
+
+    if render:
+        plot_test(plot_file, test)
+
+    test_dict = RoadTest.to_dict(test)
+    with open(test_file, 'w') as out:
+        out.write(json.dumps(test_dict, sort_keys=True, indent=4))
+
+
+def get_best_test(suite):
+    max_score = -2
+    max_test = None
+    for test in suite:
+        if test.score > max_score:
+            max_score = test.score
+            max_test = test
+    return max_test
+
+
+def get_worst_test(suite):
+    min_score = sys.maxsize
+    min_test = None
+    for test in suite:
+        if test.score < min_score:
+            min_score = test.score
+            min_test = test
+    return min_test
+
+
+def dump_population(evo_step, generation, population, exported_tests_gen, exported_tests_exec, render):
+    execs_dir = c.rg.get_execs_path()
+    plots_dir = c.rg.get_plots_path()
+    tests_dir = c.rg.get_tests_path()
+
+    l.debug("Dumping tests: %s", ', '.join([str(test.test_id) for test in population]))
+
+    # Dump whatever tests were generated and possibly executed so far
+    for test in population:
+
+        if test.evo_step is None and evo_step is not None:
+            # Include info about their generation
+            test.evo_step = evo_step
+
+        if test.generation is None and generation is not None:
+            # TODO For some weird reason this does not seem to work... Because test and executions are dump !
+            test.generation = generation
+
+        if test not in exported_tests_gen:
+            l.debug("Adding %s to exported test generation", str(test.test_id))
+            export_test_gen(plots_dir, tests_dir, test, render)
+            exported_tests_gen.add(test)
+
+        if test.test_id not in exported_tests_exec and test.execution:
+            l.debug("Adding %s to exported test execution", str(test.test_id))
+            export_test_exec(plots_dir, execs_dir, test, render)
+            exported_tests_exec.add(test.test_id)
+
+
+def run_deap_experiment(toolbox, factory, budget=math.inf, time_limit=math.inf, use_simulation_time=True, render=True, show=False):
+    """ This function implements a generator that yields the results of each search process. In general, there might be
+    different restart of the search, but one overall budget for the experiment."""
+
+    # Setup of the experiment
+    plots_dir = c.rg.get_plots_path()
+
+    exported_tests_gen = set()
+    exported_tests_exec = set()
+
+    gen = DeapTestGeneration(toolbox, factory, cutoff=2 ** 64)
+
+    # Counters for the budgets
+    evo_step = 0
+    elapsed_time = 0
+    elapsed_simulation_time = 0
+
+
+    plotter = None
+    if show:
+        plotter = EvolutionPlotter()
+        plotter.start()
+
+    # The entire process ends when the remaining budget (evolution attempts and initial population creation) is over
+    # or the time limit is reached
+
+    remaining_budget = budget
+    # This is either real time or simulation time
+    remaining_time = time_limit
+
+    # WallClock time
+    start_time = datetime.datetime.now()
+
+    restarts = -1
+
+    while True:
+        # Current generation for this search process
+        generation = 0
+
+        # Update numnber of search restart
+        restarts += 1
+
+        # Update and check
+        # remaining_budget -= evo_step
+        #if remaining_budget <= 0:
+        #    l.info("Generation budget is over.")
+        #    yield ('done', ())
+
+        # Update real execution time
+        elapsed_time = datetime.datetime.now() - start_time
+
+        # Check whether limit over real time has been reached
+        if not use_simulation_time:
+            remaining_time -= elapsed_time.total_seconds()
+            if remaining_time <= 0:
+                l.info("Time budget is over. End the experiment.")
+                yield ('done', ())
+
+
+        # Configure the stats collector for this search process
+        stats = tools.Statistics(key=lambda ind: ind.fitness.values)
+        stats.register("avg", numpy.mean)
+        stats.register("std", numpy.std)
+        stats.register("min", numpy.min)
+        stats.register("max", numpy.max)
+
+        # This loop is the actual search process.
+        for step, data in gen.evolve_suite(remaining_budget, time_limit=remaining_time, use_simulation_time=use_simulation_time):
+
+            evo_step += 1
+
+            if plotter:
+                updated = plotter.update((step, data))
+                if updated:
+                    plotter.pause()
+                    if render:
+                        out_file = 'step_{:09}_{}.png'.format(evo_step, step)
+                        out_file = os.path.join(plots_dir, out_file)
+                        save_plot(out_file, dpi=c.pt.dpi_intermediate)
+
+            # For each execution
+            if step == 'test_executed':
+                l.debug("Test executed.")
+                # data is a test, we create a population only for the sake of storing it...
+                population = [data]
+                dump_population(evo_step, generation, population, exported_tests_gen, exported_tests_exec, render)
+
+            elif step == 'time_limit_reached':
+                l.info("Enforcing time limit. Stopping the search")
+                population = data
+                dump_population(evo_step, generation, population, exported_tests_gen, exported_tests_exec, render)
+                l.info("%s", stats.compile(population))
+                yield ('done', ())
+
+            # TODO Is this still a thing?
+            elif step == 'budget_limit_reached':
+                l.info("Enforcing generation limit. Stopping the search")
+                population = data
+                dump_population(evo_step, generation, population, exported_tests_gen, exported_tests_exec, render)
+                l.info("%s", stats.compile(population))
+                yield ('done', ())
+
+            elif step == 'goal_achieved':
+                l.info("Search goal achieved")
+                _, population = data
+                # Before computing the statistics of the final population we need to remove invalid individuals
+                population = [test for test in population if test.fitness.valid]
+
+                dump_population(evo_step, generation, population, exported_tests_gen, exported_tests_exec, render)
+                l.info("%s", stats.compile(population))
+
+                if c.ev.restart_search:
+                    l.warning("Restart the search")
+                    break
+                else:
+                    l.warning("Search is over")
+                    yield ('done', ())
+
+            # The test generation stage is over, evaluation is soon to begin
+            elif step == 'finish_generation':
+                l.info("Done generating tests for generation %s: %s", "{:03d}".format(generation), ", ".join([str(test.test_id) for test in data]))
+                population = data
+                dump_population(evo_step, generation, population, exported_tests_gen, exported_tests_exec, render)
+                generation += 1
+
+            # An evolution loop is done and a next one is about to begin so we need to log the data about execti
+            elif step == 'finish_evolution':
+                population, total_evol, total_eval, total_simulation_time = data
+                dump_population(evo_step, generation, population, exported_tests_gen, exported_tests_exec, render)
+                l.warning("Evolution step %d is finished", generation)
+                l.warning("Population is : %s", ''.join([str(test.test_id) for test in population]))
+                l.warning("Statistics %s", stats.compile(population))
+                generation += 1
+            else:
+                l.error("Unknown step %s - %s ", step, data)
+                yield ('done', ())
+
+from deap import base, creator, tools
+
+
+def initIndividual(ind_class, test_generator):
+    """ Ensure the creation of instances of ind_class from objects generated by test_generator"""
+    random_test = test_generator()
+    return wrap_test_into_individual(ind_class, random_test)
+
+
+def wrap_test_into_individual(ind_class, road_test):
+    if road_test and road_test is not None:
+        # Note that ind_class is the constructor of the Individual class defined by creator.create
+        individual = ind_class(road_test.test_id, road_test.network, road_test.start, road_test.goal)
+        individual.set_path(road_test.path)
+        return individual
+    else:
+        return None
+
+def deap_experiment(seed, budget, factory, time_limit=-1, use_simulation_time=True, render=False, show=False):
+
+    # Ensure we use the provided seed for repeatability
+    random.seed(seed)
+
+    # So far we only one fitness
+    creator.create("FitnessMax", base.Fitness, weights=(1.0,))
+
+    # Define a class named Individuals that extends RoadTest with the attribute fitness
+    creator.create("Individual", RoadTest, fitness=creator.FitnessMax)
+
+    toolbox = base.Toolbox()
+
+    # We use a RoadTestFactory to create (or load) RoadTests from a map of the expected size
+    test_factory = RoadTestFactory(c.ev.bounds)
+
+    # Create a random instance of RoadTest using 'test_factory' and wrap it as class of type creator.Individual
+    toolbox.register("random_individual", initIndividual, creator.Individual, test_factory.generate_random_test)
+
+    # Create an entire population represented as list made of random individuals
+    toolbox.register("population", tools.initRepeat, list, toolbox.random_individual)
+
+    # Register the cross-over function. MetaCrossover takes care of selecting the right crossover and retry its
+    # application automatically. TODO Better name maybe?
+    crossover = MetaCrossover()
+    toolbox.register("mate", crossover.crossover)
+
+    # MetaMutator takes car of randomly selecting mutators and retring in case they fail
+    mutator = MetaMutator()
+
+    # TODO This must be updated to retry cross-over as well
+    def retry_operation(search_operator):
+
+        def attempt_operator(*args, **kwargs):
+            epsilon = 0.25
+            while True:
+                try:
+                    offspring = search_operator(*args, **kwargs)
+                    if offspring and offspring is not None:
+                        return offspring
+                except Exception as e:
+                    l.error('Exception while creating offspring using: %s', search_operator)
+                    l.exception(e)
+                # Shall we give up or retry?
+                failed = random.random()
+
+                if failed < epsilon:
+                    break
+                else:
+                    l.info("Retry the operation but increase the probability of giving up.")
+                    epsilon *= 1.1
+
+            return None
+
+        return attempt_operator
+
+    def wrapping(wrapped):
+        def _f(*args, **kwargs):
+            return wrap_test_into_individual(creator.Individual, wrapped(*args, **kwargs))
+        return _f
+
+    toolbox.register("mutate", wrapping(retry_operation(mutator.mutate)))
+
+    assert time_limit > 0, "Time limit cannot be negative"
+    if time_limit is not math.inf:
+        l.info('Time limit will be enforced at: {}'.format(time_limit))
+
+        if use_simulation_time:
+            l.info("Time limit enforced on Simulation Time")
+        else:
+            l.info("Time limit enforced on Wallclock Time")
+    else:
+        l.info('No time limit will be enforced')
+
+
+    # Register the fitness function
+    if c.ev.evaluator == 'unique_lanedist':
+        evaluator = UniqueLaneDistanceEvaluator()
+    elif c.ev.evaluator == 'max_lanedist':
+        evaluator = MaxLaneDistanceEvaluator()
+    elif c.ev.evaluator == 'lanedist':
+        evaluator = LaneDistanceEvaluator()
+    # elif c.ev.evaluator == 'curvature_entropy':
+    #     evaluator = CurvatureEntropyEvaluator()
+    # elif c.ev.evaluator == 'spped_entropy':
+    #     evaluator = SpeedEntropyEvaluator()
+    else:
+        raise Exception("Missing Fitness Function")
+
+    # def evaluate_test(self, test, suite):
+    toolbox.register("evaluate", evaluator.evaluate_test)
+
+    # TODO Not sure this is really needed !!
+    # Not sure this is needed
+    # toolbox.register("evaluate_population", evaluator.evaluate_suite)
+
+    # Selection - We use the original selection mechanisms for the moment
+    if c.ev.selector == 'random':
+        # selector = RandomMateSelector()
+        toolbox.register("select", tools.selRandom)
+    elif c.ev.selector == 'tournament':
+        # selector = TournamentSelector(tourney_size=2)
+        toolbox.register("select", tools.selTournament, tournsize=2)
+    else:
+        raise Exception("Missing Selector Function")
+
+
+    # The following functions compute score metrics on the path/test in order to filter them out. This is an advanced
+    # feature that we will not use at the moment
+    # Not sure what do they estimate... probably some feature of the individuals?
+    # Optional ?
+    # TODO Those act on the PATH...
+    # if c.ev.estimator == 'random':
+    #     estimator = RandomPathEstimator()
+    # elif c.ev.estimator == 'length':
+    #     estimator = LengthEstimator()
+    # else:
+    #     raise Exception("Missing Estimator Function")
+    #
+    # TODO Not sure what do we estimate
+    # toolbox.register("estimate", selector.select)
+
+    # Define the condition upon which the search should end
+    # Is time limit to be considered here?
+    search_stopper = NeverStopSearchStopper()
+    if c.ev.search_stopper == "stop_at_obe":
+        search_stopper = StopAtObeSearchStopper()
+    # This requires an individual to be executed...
+    toolbox.register("stop_search", search_stopper.stopping_condition_met)
+
+    # TODO Refactor the following code !
+    # As a last step we need to combine the new generated tests and the past population
+    def pad_with_best_individuals(target_pop_size, current_population, previous_population):
+        """ Pad current population with the best individuals from the previous population. This is the original
+        approach implemented by AsFault"""
+        if len(current_population) < target_pop_size:
+            l.debug("Pad current population with best individuals of previous population")
+
+            # This should be already sorted
+            previous_population = sorted(previous_population, key=lambda ind: sum(ind.fitness.values), reverse=True)
+
+            while len(current_population) < target_pop_size:
+                elite = previous_population[0]
+                del previous_population[0]
+                if elite not in current_population:
+                    l.debug("Promoting {} to current population", elite.test_id)
+                    current_population.append(elite)
+
+    def select_best_individuals(target_pop_size, current_population, previous_population):
+        population_made_of_best_individuals = list()
+        population_made_of_best_individuals.extend(current_population)
+        population_made_of_best_individuals.extend(previous_population)
+        # Remove duplicates
+        population_made_of_best_individuals = list(set(population_made_of_best_individuals))
+        # Sort by fitness
+        population_made_of_best_individuals = sorted(population_made_of_best_individuals , key=lambda ind: sum(ind.fitness.values), reverse=True)
+        # Copy over only the best
+        current_population.clear()
+        current_population.extend(population_made_of_best_individuals[0:target_pop_size])
+        # Remove duplicates?
+        for individual in current_population:
+            l.info("Individual %s - %s selected as one of the best", individual.test_id, individual.fitness.values)
+
+    def pad_with_random_from_previous(target_pop_size, current_population, previous_population):
+        raise NotImplementedError()
+
+    def pad_with_random_individuals(target_pop_size, current_population, previous_population):
+        while len(current_population) < target_pop_size:
+            random_ind = toolbox.individual
+            del random_ind.fitness.values
+            l.info("Random Individual " + str(random_ind.test_id) + " added to current population")
+            current_population.append(random_ind)
+
+    # This is mostly to enable random generation
+    def replace_with_random_individuals(target_pop_size, current_population, previous_population):
+        current_population.clear()
+        random_population = toolbox.population(target_pop_size)
+        for ind in random_population:
+            del ind.fitness.values
+            current_population.append(ind)
+            l.info("Random Individual " + str(ind.test_id) + " added to current population")
+
+
+    if c.ev.pop_merger == 'pad_with_random':
+        toolbox.register("merge_populations", pad_with_random_individuals, c.ev.pop_size)
+    elif c.ev.pop_merger == 'take_best':
+        toolbox.register("merge_populations", select_best_individuals, c.ev.pop_size)
+    elif c.ev.pop_merger == 'pad_with_best':
+        toolbox.register("merge_populations", pad_with_best_individuals, c.ev.pop_size)
+    elif c.ev.pop_merger == 'replace_with_random':
+        toolbox.register("merge_populations", replace_with_random_individuals, c.ev.pop_size)
+    else:
+        raise Exception("Merge populations not defined")
+
+    # Execute the experiments using run_experiment and output the results
+    out_file = c.rg.get_results_path()
+    # What's this? touch? or a method to wipe out the file?
+    with open(out_file, 'w'):
+        pass
+
+    # This report the result of a single evolution step to be logged so fitness and such can be seen
+    for status, data in run_deap_experiment(toolbox, factory, budget, time_limit=time_limit, use_simulation_time=use_simulation_time, render=render, show=show):
+        if status == 'done':
+            break
+        # out_file = c.rg.get_results_path()
+        # now_time = datetime.datetime.now()
+        # now_time = now_time.isoformat()
+        # prefix = [now_time, c.ev.evaluator, c.ev.bounds, c.ex.risk]
+        # evolution = prefix + evolution
+        # # Append evolution data to csv file
+        # with open(out_file, 'a') as out:
+        #     writer = csv.writer(out, delimiter=';', quoting=csv.QUOTE_NONNUMERIC)
+        #     writer.writerow(evolution)
+#
+# @DeprecationWarning
+# def experiment(seed, budget, factory, time_limit=-1, render=False, show=False, ):
+#     rng = random.Random()
+#     rng.seed(seed)
+#
+#     if time_limit > 0:
+#         l.info('Time limit will be enforced at: {}'.format(time_limit))
+#     else:
+#         l.info('No time limit will be enforced')
+#
+#     sort_pop = True
+#
+#     random_exp = False
+#
+#     # Fitness function
+#     if c.ev.evaluator == 'random':
+#         random_exp = True
+#         evaluator = RandomEvaluator(rng)
+#     elif c.ev.evaluator == 'uniqlanedist':
+#         evaluator = UniqueLaneDistanceEvaluator()
+#     elif c.ev.evaluator == 'max_lanedist':
+#         evaluator = MaxLaneDistanceEvaluator()
+#     else:
+#         evaluator = LaneDistanceEvaluator()
+#
+#     selector = RandomMateSelector(rng)
+#     # Selection
+#     # if c.ev.selector == 'random':
+#     #     selector = RandomMateSelector(rng)
+#     #     sort_pop = False
+#     # elif c.ev.selector == 'tournament':
+#     #     selector = TournamentSelector(rng, 2)
+#     # else:
+#     #     print('Illegal value for selector: {}'.format(c.ex.selector))
+#     #     sys.exit(-1)
+#
+#     if c.ev.estimator == 'random':
+#         estimator = RandomPathEstimator(rng)
+#     elif c.ev.estimator == 'length':
+#         estimator = LengthEstimator()
+#     else:
+#         print('Illegal value for estimator: {}'.format(c.ex.estimator))
+#         sys.exit(-1)
+#
+#     search_stopper = NeverStopSearchStopper()
+#     if c.ev.search_stopper == "stop_at_obe":
+#         search_stopper = StopAtObeSearchStopper()
+#
+#     experiment_out(rng, evaluator, selector, estimator, search_stopper,
+#                    factory,
+#                    sort_pop, budget, time_limit=time_limit, random_exp=random_exp, render=render, show=show)