Param (
    [Parameter(Mandatory=$true)]$experimentsDir,
    [Parameter(Mandatory=$true)]$timeLimit
)

# This is large on purpose to let timeLimit trigger
$generations=1000

# $wrapperScript="C:\LuganoPassau\.venv\Scripts\python.exe C:\LuganoPassau\asfault\nvidia_ai.py"
<<<<<<< HEAD
$wrapperScript="C:\Users\Aurora\illumination\.venv\Scripts\python.exe C:\Users\Aurora\illumination\ai_drive\dave2.py " #--debug"
=======
$wrapperScript="C:\illumination\.venv\Scripts\python.exe C:\illumination\ai_drive\dave2.py " #--debug"
>>>>>>> f5389fc6

dir $experimentsDir -Directory |
Foreach-Object {
	$experiment = $_.FullName

    # Use the folder name to configure nvidia output-to 
    $wrapperScript="$wrapperScript --output-to $_"

    # Check if this experiments already ran, hence produced a log file
    $log = "$($experiment)\experiment.log"
    
<<<<<<< HEAD
    if (Test-Path -Path $log -PathType Leaf){
        "Experiment $experiment already run. Skip it"
    } else {
=======
    # if (Test-Path -Path $log -PathType Leaf){
        # "Experiment $experiment already run. Skip it"
    # } else {
>>>>>>> f5389fc6
        "Running Experiment $experiment"

        # Look for env folders and execute them
        ls $experiment .*env -Directory |
        Foreach-Object {
            # This should be exctracted from the execution.json file !
            $environmentDir = $_.FullName
            # TODO Use default configuration for the moment, then possibly update the model
            #$wrapperScript="$wrapperScript --max-speed $maxSpeed"

            "Executing experiment $experiment with environment $environmentDir"
            
            # Execute the experiment from the right folder
            #cd C:\Users\Alessio\AsFault\
<<<<<<< HEAD
            C:\Users\Aurora\AsFault\venv\Scripts\python.exe C:\Users\Aurora\AsFault\src\asfault\app.py --log $log evolve --env $environmentDir ext --generations $generations --time-limit $timeLimit --use-simulation-time --render $wrapperScript
            #cd C:\Users\Alessio\AsFault\scripts
        }
=======
            C:\Users\Alessio\AsFault\.alessio\Scripts\python.exe C:\Users\Alessio\AsFault\src\asfault\app.py --log $log evolve --env $environmentDir ext --generations $generations --time-limit $timeLimit --use-simulation-time --render $wrapperScript
            #cd C:\Users\Alessio\AsFault\scripts
        # }
>>>>>>> f5389fc6
    }
}   









<|MERGE_RESOLUTION|>--- conflicted
+++ resolved
@@ -7,11 +7,7 @@
 $generations=1000
 
 # $wrapperScript="C:\LuganoPassau\.venv\Scripts\python.exe C:\LuganoPassau\asfault\nvidia_ai.py"
-<<<<<<< HEAD
-$wrapperScript="C:\Users\Aurora\illumination\.venv\Scripts\python.exe C:\Users\Aurora\illumination\ai_drive\dave2.py " #--debug"
-=======
 $wrapperScript="C:\illumination\.venv\Scripts\python.exe C:\illumination\ai_drive\dave2.py " #--debug"
->>>>>>> f5389fc6
 
 dir $experimentsDir -Directory |
 Foreach-Object {
@@ -23,19 +19,13 @@
     # Check if this experiments already ran, hence produced a log file
     $log = "$($experiment)\experiment.log"
     
-<<<<<<< HEAD
-    if (Test-Path -Path $log -PathType Leaf){
-        "Experiment $experiment already run. Skip it"
-    } else {
-=======
     # if (Test-Path -Path $log -PathType Leaf){
         # "Experiment $experiment already run. Skip it"
     # } else {
->>>>>>> f5389fc6
         "Running Experiment $experiment"
 
         # Look for env folders and execute them
-        ls $experiment .*env -Directory |
+        ls $experiment .*-env -Directory |
         Foreach-Object {
             # This should be exctracted from the execution.json file !
             $environmentDir = $_.FullName
@@ -46,15 +36,9 @@
             
             # Execute the experiment from the right folder
             #cd C:\Users\Alessio\AsFault\
-<<<<<<< HEAD
-            C:\Users\Aurora\AsFault\venv\Scripts\python.exe C:\Users\Aurora\AsFault\src\asfault\app.py --log $log evolve --env $environmentDir ext --generations $generations --time-limit $timeLimit --use-simulation-time --render $wrapperScript
-            #cd C:\Users\Alessio\AsFault\scripts
-        }
-=======
             C:\Users\Alessio\AsFault\.alessio\Scripts\python.exe C:\Users\Alessio\AsFault\src\asfault\app.py --log $log evolve --env $environmentDir ext --generations $generations --time-limit $timeLimit --use-simulation-time --render $wrapperScript
             #cd C:\Users\Alessio\AsFault\scripts
         # }
->>>>>>> f5389fc6
     }
 }   
 
